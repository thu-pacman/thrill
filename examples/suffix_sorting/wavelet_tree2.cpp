/*******************************************************************************
 * examples/suffix_sorting/wavelet_tree2.cpp
 *
 * Part of Project Thrill - http://project-thrill.org
 *
 * Copyright (C) 2016 Timo Bingmann <tb@panthema.net>
 * Copyright (C) 2016 Simon Gog <gog@kit.edu>
 *
 * All rights reserved. Published under the BSD-2 license in the LICENSE file.
 ******************************************************************************/

#include <thrill/api/collapse.hpp>
#include <thrill/api/dia.hpp>
#include <thrill/api/generate.hpp>
#include <thrill/api/max.hpp>
#include <thrill/api/print.hpp>
#include <thrill/api/read_binary.hpp>
#include <thrill/api/sort.hpp>
#include <thrill/api/window.hpp>
#include <thrill/api/write_binary.hpp>
#include <thrill/common/cmdline_parser.hpp>
#include <thrill/common/logger.hpp>

#include <algorithm>
#include <limits>
#include <random>
#include <stdexcept>
#include <string>
#include <tuple>
#include <utility>
#include <vector>

static constexpr bool debug = true;

using namespace thrill; // NOLINT

template <typename InputDIA>
auto ConstructWaveletTree(const InputDIA &input_dia) {

    uint64_t max_value = input_dia.Max();
    sLOG << "max_value" << max_value;

    uint64_t level = common::IntegerLog2Ceil(max_value);
    uint64_t mask = (~uint64_t(0)) << level;
    uint64_t maskbit = uint64_t(1) << level;

    using PairBI = std::pair<uint8_t, uint64_t>;

    auto wt = input_dia.template FlatMap<PairBI>(
        [level](const uint64_t& x, auto emit) {
            for (size_t i = 0; i <= level; ++i) {
                emit(std::make_pair(i, x));
            }
        });
    auto wt2 = wt.Sort([mask](const PairBI& a, const PairBI& b) {
                           if (a.first != b.first) {
                               return a.first < b.first;
                           }
                           else {
                               return (a.second & (mask >> a.first)) < (b.second & (mask >> a.first));
                           }
                       });

    if (debug)
        wt2.Map([](const PairBI& x) {
                    return std::to_string(x.first) + " " + std::to_string(x.second);
                }).Print("wt");

<<<<<<< HEAD
    auto binary_wt = wt2.Window(DisjointTag, 64, [maskbit](size_t, const std::vector<PairBI> v) {
                                    uint64_t x = 0;
                                    for (size_t i = 0; i < v.size(); ++i) {
                                        uint64_t b = (v[i].second & ((maskbit) >> v[i].first)) != 0;
                                        x |= (b << i);
                                    }
                                    return x;
                                });
=======
    auto binary_wt = wt2.Window(
        DisjointTag, 64,
        [maskbit](size_t, const std::vector<PairBI>& v) {
            uint64_t x = 0;
            for (size_t i = 0; i < v.size(); ++i) {
                uint64_t b = (v[i].second & ((maskbit) >> v[i].first)) != 0;
                x |= (b << i);
            }
            return x;
        });
>>>>>>> 717fbcfb

    if (debug)
        binary_wt.Print("BINARY_WT");

    binary_wt.WriteBinary("BINARY_WT");
}

int main(int argc, char* argv[]) {
    common::CmdlineParser cp;

    cp.SetAuthor("Timo Bingmann <tb@panthema.net>");
    cp.SetAuthor("Simon Gog <gog@kit.edu>");

    std::string input_path;

    cp.AddOptParamString("input", input_path,
                         "Path to input file.");

    if (!cp.Process(argc, argv))
        return -1;

    return Run(
        [&](Context& ctx) {
            if (input_path.size()) {
                auto input_dia = ReadBinary<uint64_t>(ctx, input_path);
                ConstructWaveletTree(input_dia);
            }
            else {
                std::default_random_engine rng(std::random_device { } ());
                auto input_dia =
                    Generate(ctx,
                             [&](size_t) { return uint64_t(rng() % 32); },
                             32);
                ConstructWaveletTree(input_dia);
            }
        });
}

/******************************************************************************/<|MERGE_RESOLUTION|>--- conflicted
+++ resolved
@@ -66,16 +66,6 @@
                     return std::to_string(x.first) + " " + std::to_string(x.second);
                 }).Print("wt");
 
-<<<<<<< HEAD
-    auto binary_wt = wt2.Window(DisjointTag, 64, [maskbit](size_t, const std::vector<PairBI> v) {
-                                    uint64_t x = 0;
-                                    for (size_t i = 0; i < v.size(); ++i) {
-                                        uint64_t b = (v[i].second & ((maskbit) >> v[i].first)) != 0;
-                                        x |= (b << i);
-                                    }
-                                    return x;
-                                });
-=======
     auto binary_wt = wt2.Window(
         DisjointTag, 64,
         [maskbit](size_t, const std::vector<PairBI>& v) {
@@ -86,7 +76,6 @@
             }
             return x;
         });
->>>>>>> 717fbcfb
 
     if (debug)
         binary_wt.Print("BINARY_WT");
