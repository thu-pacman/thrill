################################################################################
# CMakeLists.txt
#
# Root CMake build script for Thrill.
#
# Part of Project Thrill - http://project-thrill.org
#
# Copyright (C) 2015-2016 Timo Bingmann <tb@panthema.net>
#
# All rights reserved. Published under the BSD-2 license in the LICENSE file.
################################################################################

cmake_minimum_required(VERSION 2.8.12)

# custom cmake scripts
set(CMAKE_MODULE_PATH ${CMAKE_CURRENT_SOURCE_DIR}/misc/cmake)

# project: we only use C++
project(thrill)

# prohibit in-source builds
if("${PROJECT_SOURCE_DIR}" STREQUAL "${PROJECT_BINARY_DIR}")
  message(SEND_ERROR "In-source builds are not allowed.")
endif()

# default to Debug building for single-config generators
if(NOT CMAKE_BUILD_TYPE AND NOT CMAKE_CONFIGURATION_TYPES)
  message("Defaulting CMAKE_BUILD_TYPE to Debug")
  set(CMAKE_BUILD_TYPE "Debug" CACHE STRING "Build type")
endif()

################################################################################
### Options and Switches

# BUILD_SHARED_LIBS is a standard CMake variable, but we declare it here to
# make it prominent in the GUI.
option(BUILD_SHARED_LIBS "Build shared libraries (DLLs)." OFF)

option(THRILL_BUILD_EXAMPLES "Build thrill's examples." OFF)

option(THRILL_BUILD_TESTS "Build thrill's tests and benchmarks." OFF)

# THRILL_USE_ZLIB tristate switch
set(THRILL_USE_ZLIB AUTO CACHE
  STRING "Use (optional) zlib for transparent .gz compression/decompression.")
set_property(CACHE THRILL_USE_ZLIB PROPERTY STRINGS AUTO ON OFF)

# THRILL_USE_BZIP2 tristate switch
set(THRILL_USE_BZIP2 AUTO CACHE
  STRING "Use (optional) bzip2 for transparent .bz2 compression/decompression.")
set_property(CACHE THRILL_USE_BZIP2 PROPERTY STRINGS AUTO ON OFF)

# THRILL_USE_MPI tristate switch
set(THRILL_USE_MPI AUTO CACHE STRING "Use (optional) MPI net backend.")
set_property(CACHE THRILL_USE_MPI PROPERTY STRINGS AUTO ON OFF)

option(THRILL_USE_TBB
  "Use (optional) Intel TBB library if available." ON)

option(THRILL_USE_JEMALLOC
  "Use (optional) JeMalloc allocation library if available." ON)

option(THRILL_USE_GCOV
  "Compile and run tests with gcov for coverage analysis." OFF)

option(THRILL_USE_VALGRIND
  "Run tests with valgrind, reports using XML files." OFF)

option(THRILL_USE_IWYU
  "Compile with include-what-you-use (iwyu) tool." OFF)

option(THRILL_USE_LTO
  "Compile with -flto (link-time optimization)." OFF)

option(THRILL_FULL_BUILD
  "Disable large compilation units for faster development." OFF)

option(THRILL_TRY_COMPILE_HEADERS
  "Test header files for self-sufficiency: try to compile them." OFF)

# THRILL_USE_S3 tristate switch
set(THRILL_USE_S3 AUTO CACHE
  STRING "Build libs3 as library. Enabled by default if all dependencies are found.")
set_property(CACHE THRILL_USE_S3 PROPERTY STRINGS AUTO ON OFF)

option(THRILL_USE_HDFS3
  "Download and build with libhdfs3 for hdfs:// support." OFF)

################################################################################

# variables to collect compile-time definitions, include dirs, and libraries
set(THRILL_DEFINITIONS "")
set(THRILL_INCLUDE_DIRS "")
set(THRILL_LINK_LIBRARIES "")

if(NOT MSVC)
  # enable warnings
  set(CMAKE_CXX_FLAGS "${CMAKE_CXX_FLAGS} -std=c++1y -g -W -Wall -Wextra -fPIC")

  # enable more warnings
  set(CMAKE_CXX_FLAGS "${CMAKE_CXX_FLAGS} -Wpedantic")

  # enable -march=native on Debug and Release builds
  include(CheckCXXCompilerFlag)
<<<<<<< HEAD
  check_cxx_compiler_flag(-march=native THRILL_HAS_MARCH_NATIVE)
  if(THRILL_HAS_MARCH_NATIVE)
    set(CMAKE_CXX_FLAGS_RELEASE "${CMAKE_CXX_FLAGS_RELEASE} -march=native")
=======
  check_cxx_compiler_flag("-march=native" THRILL_HAS_MARCH_NATIVE)
  if(THRILL_HAS_MARCH_NATIVE)
    set(CMAKE_CXX_FLAGS "${CMAKE_CXX_FLAGS} -march=native")
>>>>>>> 8c1440bb
  endif()

  # remove -rdynamic from linker flags (smaller binaries which cannot be loaded
  # with dlopen() -- something no one needs)
  string(REGEX REPLACE "-rdynamic" ""
    CMAKE_SHARED_LIBRARY_LINK_C_FLAGS "${CMAKE_SHARED_LIBRARY_LINK_C_FLAGS}")
  string(REGEX REPLACE "-rdynamic" ""
    CMAKE_SHARED_LIBRARY_LINK_CXX_FLAGS "${CMAKE_SHARED_LIBRARY_LINK_CXX_FLAGS}")

  # warn on conversions
  #set(CMAKE_CXX_FLAGS "${CMAKE_CXX_FLAGS} -Wconversion -Werror")

  # enable AddressSanitizer
  #set(CMAKE_CXX_FLAGS "${CMAKE_CXX_FLAGS} -fsanitize=address")

  # enable ThreadSanitizer
  if(OFF)
    set(CMAKE_CXX_FLAGS "${CMAKE_CXX_FLAGS} -fsanitize=thread -pie -fPIC")
    set(CMAKE_CXX_FLAGS "${CMAKE_CXX_FLAGS} -DTHRILL_HAVE_THREAD_SANITIZER=1")
    set(THRILL_USE_MPI OFF)
    set(THRILL_USE_TBB OFF)
  endif()

  # enable UndefinedBehaviorSanitizer
  #set(CMAKE_CXX_FLAGS "${CMAKE_CXX_FLAGS} -fsanitize=undefined")

  # enable extra warnings on gcc
  if(CMAKE_CXX_COMPILER_ID STREQUAL "GNU")
    set(CMAKE_CXX_FLAGS "${CMAKE_CXX_FLAGS} -Wcast-qual")
    set(CMAKE_CXX_FLAGS "${CMAKE_CXX_FLAGS} -Winit-self -Wnoexcept")
    set(CMAKE_CXX_FLAGS "${CMAKE_CXX_FLAGS} -Woverloaded-virtual -Wredundant-decls")
    #set(CMAKE_CXX_FLAGS "${CMAKE_CXX_FLAGS} -Wstrict-null-sentinel -Wstrict-overflow=5")
    #set(CMAKE_CXX_FLAGS "${CMAKE_CXX_FLAGS} -Wtautological-compare")
    #set(CMAKE_CXX_FLAGS "${CMAKE_CXX_FLAGS} -fipa-pure-const -Wsuggest-attribute=const")
    #set(CMAKE_CXX_FLAGS "${CMAKE_CXX_FLAGS} -Wsign-conversion")
    #set(CMAKE_CXX_FLAGS "${CMAKE_CXX_FLAGS} -Wsign-promo")
    #set(CMAKE_CXX_FLAGS "${CMAKE_CXX_FLAGS} -Wold-style-cast")
    #set(CMAKE_CXX_FLAGS "${CMAKE_CXX_FLAGS} -Werror")
    #set(CMAKE_CXX_FLAGS "${CMAKE_CXX_FLAGS} -Wsuggest-override")
  endif()
  # enable extra warnings on clang
  if(CMAKE_CXX_COMPILER_ID STREQUAL "Clang")
    set(CMAKE_CXX_FLAGS "${CMAKE_CXX_FLAGS} -Wdeprecated")
    #set(CMAKE_CXX_FLAGS "${CMAKE_CXX_FLAGS} -Wabstract-vbase-init")
  endif()

  # Clang < 3.6 0 (?) does not support debug output for auto return types yet.
  # try compiling a platform test for auto return types
  if(ON)
    include(CheckCXXSourceCompiles)
    set(OLD_CMAKE_REQUIRED_FLAGS "${CMAKE_REQUIRED_FLAGS}")
    set(CMAKE_REQUIRED_FLAGS "${CMAKE_CXX_FLAGS} -g")

    check_cxx_source_compiles(
      "template <typename T> struct A { auto func(int i) { return 42 + i; } };
     int main() { A<int> a; return 0; }"
      THRILL_CLANG_AUTO_RETURN_DEBUG_INFO)

    if (NOT THRILL_CLANG_AUTO_RETURN_DEBUG_INFO)
      message(STATUS "compiler does not support -g debug info with auto returns")
      string(REPLACE "-g" "" CMAKE_CXX_FLAGS ${CMAKE_CXX_FLAGS})
      string(REPLACE "-g" "" CMAKE_CXX_FLAGS_DEBUG ${CMAKE_CXX_FLAGS_DEBUG})
    endif()

    set(CMAKE_REQUIRED_FLAGS "${OLD_CMAKE_REQUIRED_FLAGS}")
  endif()
elseif(MSVC)
  # Force to always compile with W4
  if(CMAKE_CXX_FLAGS MATCHES "/W[0-4]")
    string(REGEX REPLACE "/W[0-4]" "/W4" CMAKE_CXX_FLAGS "${CMAKE_CXX_FLAGS}")
  else()
    set(CMAKE_CXX_FLAGS "${CMAKE_CXX_FLAGS} /W4")
  endif()
  # raise warnings as errors
  #set(CMAKE_CXX_FLAGS "${CMAKE_CXX_FLAGS} /WX")

  ### disable verbose warnings:
  # warning C4589: Constructor of abstract class '...' ignores initializer for
  # virtual base class '...' (false positive warnings)
  set(CMAKE_CXX_FLAGS "${CMAKE_CXX_FLAGS} /wd4589")
  # warning C4127: conditional expression is constant
  set(CMAKE_CXX_FLAGS "${CMAKE_CXX_FLAGS} /wd4127")
  # warning C4458: declaration of '...' hides class member
  set(CMAKE_CXX_FLAGS "${CMAKE_CXX_FLAGS} /wd4458")
  # warning C4459: declaration of '...' hides global declaration
  set(CMAKE_CXX_FLAGS "${CMAKE_CXX_FLAGS} /wd4459")
  # warning C4702: unreachable code
  set(CMAKE_CXX_FLAGS "${CMAKE_CXX_FLAGS} /wd4702")
  # warning C4250: ABC inherits XYZ via dominance
  set(CMAKE_CXX_FLAGS "${CMAKE_CXX_FLAGS} /wd4250")
  # warning C4503: decorated name length exceeded, name was truncated
  set(CMAKE_CXX_FLAGS "${CMAKE_CXX_FLAGS} /wd4503")
  # disable lots of warnings about "unsecure" C runtime function
  list(APPEND THRILL_DEFINITIONS "_CRT_SECURE_NO_WARNINGS")
  # disable "The POSIX name for this item is deprecated. Instead, use the ISO C
  # and C++ conformant name.", Nope. We will not.
  list(APPEND THRILL_DEFINITIONS "_CRT_NONSTDC_NO_DEPRECATE")
  # disable lots of warnings about "unsecure" STL functions
  list(APPEND THRILL_DEFINITIONS "_SCL_SECURE_NO_WARNINGS")
  # windef.h bizzarly defines min and max as macros, unless this is defined.
  list(APPEND THRILL_DEFINITIONS "NOMINMAX")
endif()

if(THRILL_USE_IWYU)
  # Generate clang compilation database
  set(CMAKE_EXPORT_COMPILE_COMMANDS ON)

  find_package(PythonInterp)
  find_program(iwyu_tool_path NAMES iwyu_tool.py)
  if (iwyu_tool_path AND PYTHONINTERP_FOUND)
    add_custom_target(iwyu
      ALL      # Remove ALL if you don't iwyu to be run by default.
      COMMAND "${PYTHON_EXECUTABLE}" "${iwyu_tool_path}" -p "${CMAKE_BINARY_DIR}"
      COMMENT "Running include-what-you-use tool"
      VERBATIM)
  endif()
endif()

if(THRILL_USE_LTO)
  # build with link-time optimization
  include(CheckCXXCompilerFlag)
  check_cxx_compiler_flag(-flto CXX_HAS_LTO_FLAG)

  if(CMAKE_BUILD_TYPE MATCHES Release AND CXX_HAS_LTO_FLAG)
    find_program(CMAKE_GCC_AR
      NAMES ${_CMAKE_TOOLCHAIN_PREFIX}gcc-ar${_CMAKE_TOOLCHAIN_SUFFIX}
      HINTS ${_CMAKE_TOOLCHAIN_LOCATION})

    find_program(CMAKE_GCC_NM
      NAMES ${_CMAKE_TOOLCHAIN_PREFIX}gcc-nm
      HINTS ${_CMAKE_TOOLCHAIN_LOCATION})

    find_program(CMAKE_GCC_RANLIB
      NAMES ${_CMAKE_TOOLCHAIN_PREFIX}gcc-ranlib
      HINTS ${_CMAKE_TOOLCHAIN_LOCATION})

    if(CMAKE_GCC_AR AND CMAKE_GCC_NM AND CMAKE_GCC_RANLIB)
      set(CMAKE_CXX_FLAGS_RELEASE "${CMAKE_CXX_FLAGS_RELEASE} -flto")
      set(CMAKE_AR "${CMAKE_GCC_AR}")
      set(CMAKE_NM "${CMAKE_GCC_NM}")
      set(CMAKE_RANLIB "${CMAKE_GCC_RANLIB}")
    else()
      message(WARNING "GCC indicates LTO support, but binutils wrappers could not be found. Disabling LTO.")
    endif()
  endif()
endif()

if(APPLE)
  # disable warnings about "ranlib: file: libthrill.a(...cpp.o) has no symbols"
  set(CMAKE_C_ARCHIVE_FINISH   "<CMAKE_RANLIB> -no_warning_for_no_symbols -c <TARGET>")
  set(CMAKE_CXX_ARCHIVE_FINISH "<CMAKE_RANLIB> -no_warning_for_no_symbols -c <TARGET>")
endif()

message(STATUS "CMAKE_CXX_FLAGS: ${CMAKE_CXX_FLAGS}")

###############################################################################

# set_join(VAR "foo" "bar" "abc") sets VAR="foo bar abc"
macro(set_join var)
  set(${var})
  foreach(v ${ARGN})
    set(${var} "${${var}} ${v}")
  endforeach()
  string(STRIP ${var} "${${var}}")
endmacro(set_join)

###############################################################################
# enable gcov coverage analysis with gcc

if(THRILL_USE_GCOV)
  # find programs
  find_program(GENHTML genhtml)
  find_program(LCOV lcov)

  if(NOT LCOV OR NOT GENHTML)
    message(SEND_ERROR "Coverage analysis requires lcov and genhtml programs.")
  endif()

  # add coverage anaylsis compile and link flags
  set(CMAKE_C_FLAGS "${CMAKE_C_FLAGS} -fprofile-arcs -ftest-coverage")
  set(CMAKE_CXX_FLAGS "${CMAKE_CXX_FLAGS} -fprofile-arcs -ftest-coverage")
  set(CMAKE_EXE_LINKER_FLAGS "${CMAKE_EXE_LINKER_FLAGS} -lgcov")

  # add cached variable containing parameters for lcov/genhtml
  set(LCOV_FLAGS "" CACHE STRING "parameters for lcov")
  set(GENHTML_FLAGS --legend --no-branch-coverage
    CACHE STRING "parameters for genhtml")

  # custom target to run before tests
  add_custom_target(lcov-reset
    COMMAND ${LCOV} -q --directory ${CMAKE_BINARY_DIR} --zerocounters
    COMMENT "Resetting code coverage counters")

  # custom lcov target to run tests
  add_custom_target(lcov-runtests
    COMMAND ${CMAKE_CTEST_COMMAND} \${ARGS} || true
    DEPENDS lcov-reset
    COMMENT "Running all unit tests")

  # get git version description
  execute_process(COMMAND git describe --tags
    WORKING_DIRECTORY ${PROJECT_SOURCE_DIR}
    OUTPUT_VARIABLE GITDESC
    OUTPUT_STRIP_TRAILING_WHITESPACE)

  # command sequence to gather, clean and generate HTML coverage report
  add_custom_target(lcov-html
    COMMAND ${LCOV} -q --directory . --capture --output-file lcov.info
    COMMAND ${LCOV} -q --remove lcov.info '/usr/*' '*/extlib/*' ${LCOV_FLAGS} --output-file lcov-clean.info
    COMMAND ${GENHTML} -q -o coverage --title "Thrill ${GITDESC}" --prefix ${PROJECT_SOURCE_DIR} ${GENHTML_FLAGS} lcov-clean.info
    DEPENDS lcov-runtests
    COMMENT "Capturing code coverage counters and create HTML coverage report"
    WORKING_DIRECTORY ${CMAKE_BINARY_DIR})

  # top-level target to run tests and generate coverage report
  add_custom_target(test-coverage
    COMMENT "Generate HTML coverage report "
    DEPENDS lcov-html)

endif(THRILL_USE_GCOV)

###############################################################################
# enable gtest framework, valgrind, and collection of results

enable_testing()
include(CTest)

### google test + mock - enable "make test" and add_test()

# this fixes compilation with static libs on MSVC
set(gtest_force_shared_crt ON CACHE BOOL "on" FORCE)
if(NOT MSVC)
  # silence some warnings
  set(GTEST_SAVE_CXX_FLAGS "${CMAKE_CXX_FLAGS}")
  set(CMAKE_CXX_FLAGS "${CMAKE_CXX_FLAGS} -Wno-missing-field-initializers -Wno-deprecated")
endif()

add_subdirectory(extlib/googletest/googletest)

if(NOT MSVC)
  set(CMAKE_CXX_FLAGS "${GTEST_SAVE_CXX_FLAGS}")
endif()

### general valgrind setting, if run with USE_VALGRIND=ON.

set(THRILL_VALGRIND_OPTS
  --leak-check=full --track-origins=yes)
#  --error-exitcode=1)
#  --suppressions=${PROJECT_SOURCE_DIR}/misc/valgrind.supp)

###############################################################################
# check some required system functions

include(CheckFunctionExists)
check_function_exists(pipe2 THRILL_HAVE_PIPE2)
if(THRILL_HAVE_PIPE2)
  list(APPEND THRILL_DEFINITIONS "THRILL_HAVE_PIPE2=1")
endif()

###############################################################################
# add cereal

list(APPEND THRILL_INCLUDE_DIRS
  "${CMAKE_CURRENT_SOURCE_DIR}/extlib/cereal/include")

################################################################################
### Find Required Libraries

# find pthreads

find_package(Threads REQUIRED)
list(APPEND THRILL_LINK_LIBRARIES ${CMAKE_THREAD_LIBS_INIT})

# use dl (dynamic linker library)

list(APPEND THRILL_LINK_LIBRARIES ${CMAKE_DL_LIBS})

# try to find jemalloc (optional)

if(THRILL_USE_JEMALLOC)
  find_package(JeMalloc)

  if(NOT JEMALLOC_FOUND)
    message(STATUS "jemalloc library found. No problem, it is optional,")
    message(STATUS "but consider installing it for systems with limited memory.")
  else()
    list(APPEND THRILL_DEFINITIONS "THRILL_HAVE_JEMALLOC=1")
    list(APPEND THRILL_INCLUDE_DIRS ${JEMALLOC_INCLUDE_DIRS})
    list(APPEND THRILL_LINK_LIBRARIES ${JEMALLOC_LIBRARIES})
  endif()
endif()

# use ZLIB for transparent .gz compression/decompression

if(THRILL_USE_ZLIB STREQUAL "AUTO")
  find_package(ZLIB)
  if(ZLIB_FOUND)
    message("Using zlib for transparent .gz compression/decompression.")
    set(THRILL_USE_ZLIB ON)
  else()
    message("zlib not available (optional).")
    set(THRILL_USE_ZLIB OFF)
  endif()
endif()

if(THRILL_USE_ZLIB)
  find_package(ZLIB REQUIRED)

  list(APPEND THRILL_DEFINITIONS "THRILL_HAVE_ZLIB=1")
  list(APPEND THRILL_INCLUDE_DIRS ${ZLIB_INCLUDE_DIRS})
  list(APPEND THRILL_LINK_LIBRARIES ${ZLIB_LIBRARIES})
endif()

# use BZLIB for transparent .bz2 compression/decompression

if(THRILL_USE_BZIP2 STREQUAL "AUTO")
  find_package(BZip2)
  if(BZIP2_FOUND)
    message("Using bzip2 for transparent .bz2 compression/decompression.")
    set(THRILL_USE_BZIP2 ON)
  else()
    message("bzip2 not available (optional).")
    set(THRILL_USE_BZIP2 OFF)
  endif()
endif()

if(THRILL_USE_BZIP2)
  find_package(BZip2 REQUIRED)

  list(APPEND THRILL_DEFINITIONS "THRILL_HAVE_BZIP2=1")
  list(APPEND THRILL_INCLUDE_DIRS ${BZIP2_INCLUDE_DIRS})
  list(APPEND THRILL_LINK_LIBRARIES ${BZIP2_LIBRARIES})
endif()

# try to find libS3 (optional)

if(THRILL_USE_S3 STREQUAL "AUTO")
  # test for all dependencies of libS3
  find_package(CURL)
  find_package(LibXml2)
  find_package(OpenSSL)

  if(CURL_FOUND AND LIBXML2_FOUND AND OPENSSL_FOUND)
    message("All libS3 dependencies available.")
    set(THRILL_USE_S3 ON)
  else()
    message("libS3 not built as not all dependencies available.")
    set(THRILL_USE_S3 OFF)
  endif()
endif()

if(THRILL_USE_S3)
  find_package(CURL REQUIRED)
  find_package(LibXml2 REQUIRED)
  find_package(OpenSSL REQUIRED)

  # build libS3 as cmake library
  add_subdirectory(extlib/libs3)

  # add libS3 and dependencies to thrill's dependencies
  list(APPEND THRILL_DEFINITIONS "THRILL_HAVE_LIBS3=1")
  list(APPEND THRILL_INCLUDE_DIRS
    "${CMAKE_CURRENT_SOURCE_DIR}/extlib/libs3/libs3/inc")
  list(APPEND THRILL_LINK_LIBRARIES s3)

  # saved code to detect libs3 on the system. use this once multipart upload is
  # mainstream.

  # find_package(LibS3)
  # if(NOT LibS3_FOUND)
  #   message(STATUS "libS3 not found. No problem, s3:// will not work.")
  #   list(APPEND THRILL_DEFINITIONS "THRILL_HAVE_LIBS3=0")
  # else()
  #   list(APPEND THRILL_DEFINITIONS "THRILL_HAVE_LIBS3=1")
  #   list(APPEND THRILL_INCLUDE_DIRS ${LibS3_INCLUDE_DIRS})
  #   list(APPEND THRILL_LINK_LIBRARIES ${LibS3_LIBRARIES})
  # endif()
endif()

# try to find libHDFS3 (optional)

if(THRILL_USE_HDFS3)

  include(ExternalProject)
  ExternalProject_Add(libhdfs3
    URL https://github.com/Pivotal-Data-Attic/pivotalrd-libhdfs3/archive/v2.2.31.tar.gz
    URL_MD5 7629f18ba81b638f5f47599e07eee28c
    PREFIX ${CMAKE_BINARY_DIR}/extlib/libhdfs3
    CMAKE_ARGS -DCMAKE_INSTALL_PREFIX=<INSTALL_DIR>)

  ExternalProject_Get_Property(libhdfs3 INSTALL_DIR)

  list(APPEND THRILL_DEFINITIONS "THRILL_HAVE_LIBHDFS3=1")
  list(APPEND THRILL_INCLUDE_DIRS "${INSTALL_DIR}/include")
  add_library(hdfs3 UNKNOWN IMPORTED)
  set_target_properties(hdfs3 PROPERTIES
    IMPORTED_LOCATION "${INSTALL_DIR}/lib/libhdfs3.so")
  add_dependencies(hdfs3 libhdfs3)
  list(APPEND THRILL_LINK_LIBRARIES hdfs3)

endif()

# try to find Intel TBB (optional)

if(THRILL_USE_TBB)
  find_package(TBB)
endif()

if(NOT TBB_FOUND)
  message(STATUS "Intel TBB not found. No problem, using slower replacements.")
  list(APPEND THRILL_DEFINITIONS "THRILL_HAVE_INTELTBB=0")
elseif(TBB_INTERFACE_VERSION LESS 8000)
  message(STATUS "Intel TBB ${TBB_INTERFACE_VERSION} is too old. "
    "No problem, using slower replacements.")
  list(APPEND THRILL_DEFINITIONS "THRILL_HAVE_INTELTBB=0")
else(NOT TBB_FOUND)
  list(APPEND THRILL_DEFINITIONS "THRILL_HAVE_INTELTBB=1")
  list(APPEND THRILL_INCLUDE_DIRS ${TBB_INCLUDE_DIRS})
  link_directories(${TBB_LIBRARY_DIRS})
  list(APPEND THRILL_LINK_LIBRARIES ${TBB_LIBRARIES})
endif()

# use MPI library (optional)

if(THRILL_USE_MPI STREQUAL "AUTO")
  find_package(MPI)

  if(NOT MPI_FOUND)
    message(STATUS "No MPI library found. No problem, it is optional.")
    set(THRILL_USE_MPI OFF)
  else()
    set(THRILL_USE_MPI ON)
  endif()
endif()

if(THRILL_USE_MPI)
  find_package(MPI REQUIRED)

  list(APPEND THRILL_DEFINITIONS "THRILL_HAVE_HAVE_NET_MPI=1")
  list(APPEND THRILL_INCLUDE_DIRS ${MPI_INCLUDE_PATH})
  list(APPEND THRILL_LINK_LIBRARIES ${MPI_LIBRARIES})
endif()

# build Infiniband/MPI net backend (optional)

if(EXISTS "${CMAKE_CURRENT_SOURCE_DIR}/thrill/net/ib/CMakeLists.txt")
  include("${CMAKE_CURRENT_SOURCE_DIR}/thrill/net/ib/CMakeLists.txt")
endif()

# detect Boost libraries (optional). Currently no components linked.
# uses: Spirit.Qi in tutorial

find_package(Boost 1.42.0 COMPONENTS)
if(Boost_FOUND)
  list(APPEND THRILL_INCLUDE_DIRS ${Boost_INCLUDE_DIRS})
  list(APPEND THRILL_LINK_LIBRARIES ${Boost_LIBRARIES})
endif()

################################################################################
### Build Macros

# macro for building main thrill programs with correct libraries
macro(thrill_build TARGETNAME)

  add_executable(${TARGETNAME} ${ARGN})
  target_link_libraries(${TARGETNAME} thrill)

endmacro(thrill_build)

# macro for building a single-source thrill program
macro(thrill_build_prog PROGNAME)

  string(REPLACE "/" "_" TARGETNAME "${PROGNAME}") # replace slashes

  thrill_build(${TARGETNAME} ${PROGNAME}.cpp ${ARGN})

endmacro(thrill_build_prog)

# macro for registering test programs: maybe prepend valgrind, add environment
# Usage: thrill_test_single(testname "ENV=1;ENV2=1" program args)
macro(thrill_test_single TESTNAME ENVIRON PROG)

  if(THRILL_USE_VALGRIND)
    # prepend valgrind call
    add_test(
      NAME ${TESTNAME}
      COMMAND /usr/bin/valgrind ${THRILL_VALGRIND_OPTS}
      --xml=yes --xml-file=${TESTNAME}.xml
      ./${PROG} ${ARGN})
  else()
    add_test(
      NAME ${TESTNAME}
      COMMAND ${PROG} ${ARGN})
  endif()

  # environment of test run: set default and let ENVIRON override
  set(TEST_ENVIRON
    "THRILL_NET=mock;THRILL_LOCAL=4;THRILL_WORKERS_PER_HOST=1;"
    "THRILL_LOG=;THRILL_DIE_WITH_PARENT=;THRILL_UNLINK_BINARY=;"
    "${ENVIRON}")

  set_tests_properties(${TESTNAME} PROPERTIES ENVIRONMENT "${TEST_ENVIRON}")

endmacro(thrill_test_single)

# macro for registering test programs: prepends environment variables
# Usage: thrill_test_multiple(testname program args)
macro(thrill_test_multiple TESTNAME)

  thrill_test_single("${TESTNAME}3" "THRILL_LOCAL=3" ${ARGN})
  thrill_test_single("${TESTNAME}4" "THRILL_LOCAL=4" ${ARGN})

endmacro(thrill_test_multiple)

################################################################################
### Descend into Subdirectories

# descend into library source
add_subdirectory(thrill)

if(THRILL_BUILD_TESTS)
  # descend into testsuite
  add_subdirectory(tests)

  # descend into benchmarks and examples programs
  add_subdirectory(benchmarks)
endif()

if(THRILL_BUILD_EXAMPLES)
  # descend into examples source
  add_subdirectory(examples)
endif()

# build frontends
add_subdirectory(frontends)

# build some miscellaneous helpers and programs
add_subdirectory(misc)

###############################################################################
### cmake script THRILL_TRY_COMPILE_HEADERS to compile all Thrill header files

if(THRILL_TRY_COMPILE_HEADERS)

  include(CheckCXXSourceCompiles)
  set(CMAKE_REQUIRED_FLAGS ${CMAKE_CXX_FLAGS})
  set(CMAKE_REQUIRED_INCLUDES ${CMAKE_SOURCE_DIR}
    ${CMAKE_CURRENT_SOURCE_DIR}/extlib/cereal/include)
  set(CMAKE_REQUIRED_LIBRARIES
    ${CMAKE_BINARY_DIR}/thrill/libthrill.a ${THRILL_LINK_LIBRARIES})

  file(GLOB_RECURSE header_files FOLLOW_SYMLINKS "thrill/*.hpp")
  list(SORT header_files)

  foreach(file ${header_files})
    # replace / to _ to fix warnings
    string(REPLACE "/" "_" compilename "${file}")
    string(REPLACE "." "_" compilename "${compilename}")

    check_cxx_source_compiles(
      "#include \"${file}\"
      int main() { return 0; }" IsSelfContained${compilename})

    if(NOT IsSelfContained${compilename})
      message(FATAL
        "Compilation FAILED for ${file}\n\nCompiler output:\n${OUTPUT}")
    endif()
  endforeach()

endif(THRILL_TRY_COMPILE_HEADERS)

################################################################################<|MERGE_RESOLUTION|>--- conflicted
+++ resolved
@@ -102,15 +102,9 @@
 
   # enable -march=native on Debug and Release builds
   include(CheckCXXCompilerFlag)
-<<<<<<< HEAD
-  check_cxx_compiler_flag(-march=native THRILL_HAS_MARCH_NATIVE)
-  if(THRILL_HAS_MARCH_NATIVE)
-    set(CMAKE_CXX_FLAGS_RELEASE "${CMAKE_CXX_FLAGS_RELEASE} -march=native")
-=======
   check_cxx_compiler_flag("-march=native" THRILL_HAS_MARCH_NATIVE)
   if(THRILL_HAS_MARCH_NATIVE)
     set(CMAKE_CXX_FLAGS "${CMAKE_CXX_FLAGS} -march=native")
->>>>>>> 8c1440bb
   endif()
 
   # remove -rdynamic from linker flags (smaller binaries which cannot be loaded
