/*******************************************************************************
 * tests/data/multiplexer_test.cpp
 *
 * Part of Project Thrill - http://project-thrill.org
 *
 * Copyright (C) 2015 Timo Bingmann <tb@panthema.net>
 * Copyright (C) 2015 Tobias Sturm <mail@tobiassturm.de>
 *
 * All rights reserved. Published under the BSD-2 license in the LICENSE file.
 ******************************************************************************/

#include <gtest/gtest.h>
#include <thrill/data/cat_stream.hpp>
#include <thrill/data/mix_stream.hpp>
#include <thrill/data/multiplexer.hpp>
#include <thrill/data/multiplexer_header.hpp>
#include <thrill/net/dispatcher_thread.hpp>
#include <thrill/net/group.hpp>
#include <thrill/net/mock/group.hpp>

#include <algorithm>
#include <string>
#include <vector>

using namespace thrill;

static constexpr bool debug = false;
static constexpr size_t test_block_size = 1024;

/******************************************************************************/
// MultiplexerHeader tests

struct MultiplexerHeaderTest : public ::testing::Test {
    MultiplexerHeaderTest() {
        candidate.stream_id = 2;
        candidate.size = 4;
        candidate.num_items = 5;
        candidate.sender_worker = 6;
    }

    data::StreamMultiplexerHeader candidate;
};

TEST_F(MultiplexerHeaderTest, ParsesAndSerializesHeader) {
    net::BufferBuilder bb;
    candidate.Serialize(bb);
    net::Buffer b = bb.ToBuffer();

    net::BufferReader br(b);
    data::StreamMultiplexerHeader result =
        data::StreamMultiplexerHeader::Parse(br);

    ASSERT_EQ(candidate.stream_id, result.stream_id);
    ASSERT_EQ(candidate.size, result.size);
    ASSERT_EQ(candidate.num_items, result.num_items);
    ASSERT_EQ(candidate.sender_worker, result.sender_worker);
}

TEST_F(MultiplexerHeaderTest, HeaderIsEnd) {
    ASSERT_FALSE(candidate.IsEnd());
    candidate.size = 0;
    ASSERT_TRUE(candidate.IsEnd());
}

/******************************************************************************/
// Multiplexer StreamSet tests

TEST(StreamSet, TestLoopbacks) {
    size_t workers_per_host = 3;
    size_t hosts = 1;
    data::default_block_size = test_block_size;

    auto groups = net::mock::Group::ConstructLoopbackMesh(hosts);
    net::Group* group = groups[0].get();
    mem::Manager mem_manager(nullptr, "Benchmark");
    data::BlockPool block_pool(workers_per_host);
    data::Multiplexer multiplexer(mem_manager, block_pool, workers_per_host, *group);

    auto producer =
        [workers_per_host](common::CountingPtr<data::CatStream> stream, size_t my_id) {
            common::NameThisThread("worker " + mem::to_string(my_id));
            // send data between workers
            auto writers = stream->GetWriters();
            for (size_t j = 0; j < workers_per_host; j++) {
                sLOG << "sending from" << my_id << "to" << j;
                writers[j].Put(std::to_string(my_id) + "->" + std::to_string(j));
                writers[j].Close();
            }
        };
    auto consumer =
        [workers_per_host](common::CountingPtr<data::CatStream> stream, size_t my_id) {
            common::NameThisThread("worker " + mem::to_string(my_id));
            // check data on each worker
            auto readers = stream->GetReaders();
            for (size_t j = 0; j < workers_per_host; j++) {
                std::string expected = std::to_string(j) + "->" + std::to_string(my_id);
                std::string actual = readers[j].Next<std::string>();
                ASSERT_EQ(expected, actual);
                ASSERT_FALSE(readers[j].HasNext());
            }
        };

    // no we cannot use ExecuteLocalMock, because we need the same
    // CatStreamSet instance for all the threads.
    auto stream0 = multiplexer.GetOrCreateCatStream(0, 0, /* dia_id */ 0);
    auto stream1 = multiplexer.GetOrCreateCatStream(0, 1, /* dia_id */ 0);
    auto stream2 = multiplexer.GetOrCreateCatStream(0, 2, /* dia_id */ 0);
    producer(stream0, 0);
    producer(stream1, 1);
    producer(stream2, 2);
    consumer(stream0, 0);
    consumer(stream1, 1);
    consumer(stream2, 2);
}

/******************************************************************************/
// Multiplexer tests

struct Multiplexer : public ::testing::Test {

    using WorkerThread = std::function<void(data::Multiplexer&)>;

    static void FunctionSelect(
        net::Group* group, WorkerThread f1, WorkerThread f2, WorkerThread f3) {
        mem::Manager mem_manager(nullptr, "MultiplexerTest");
        std::string swap_file_suffix = std::to_string(group->my_host_rank());
        data::BlockPool block_pool;
        data::Multiplexer multiplexer(mem_manager, block_pool, 1, *group);
        switch (group->my_host_rank()) {
        case 0:
            common::NameThisThread("t0");
            if (f1) f1(multiplexer);
            break;
        case 1:
            common::NameThisThread("t1");
            if (f2) f2(multiplexer);
            break;
        case 2:
            common::NameThisThread("t2");
            if (f3) f3(multiplexer);
            break;
        }
    }

    static void Execute(WorkerThread f1 = nullptr,
                        WorkerThread f2 = nullptr,
                        WorkerThread f3 = nullptr) {
        net::RunLoopbackGroupTest(
            // calculate number of threads
            (f1 ? 1 : 0) + (f2 ? 1 : 0) + (f3 ? 1 : 0),
            [=](net::Group* g) {
                try {
                    FunctionSelect(g, f1, f2, f3);
                }
                catch (std::exception& e) {
                    LOG1 << "Caught exception " << typeid(e).name();
                    LOG1 << "  what(): " << e.what();
                    throw;
                }
            });
    }
};

// open a Stream via data::Multiplexer, and send a short message to all workers,
// receive and check the message.
void TalkAllToAllViaCatStream(net::Group* net) {
    common::NameThisThread("chmp" + mem::to_string(net->my_host_rank()));

    unsigned char send_buffer[123];
    for (size_t i = 0; i != sizeof(send_buffer); ++i)
        send_buffer[i] = static_cast<unsigned char>(i);

    static constexpr size_t iterations = 1000;
    size_t my_local_worker_id = 0;
    size_t num_workers_per_host = 1;

    data::default_block_size = test_block_size;

    mem::Manager mem_manager(nullptr, "Benchmark");
    mem::Manager ext_mem_manager(nullptr, "BenchmarkExt");
    std::string swap_file_suffix =
        std::to_string(net->my_host_rank()) + "-" + std::to_string(my_local_worker_id);
    data::BlockPool block_pool;
    data::Multiplexer multiplexer(mem_manager, block_pool, num_workers_per_host, *net);
    {
        data::StreamId id = multiplexer.AllocateCatStreamId(my_local_worker_id);

        // open Writers and send a message to all workers

        auto writers = multiplexer.GetOrCreateCatStream(
            id, my_local_worker_id, /* dia_id */ 0)->GetWriters();

        for (size_t tgt = 0; tgt != writers.size(); ++tgt) {
            writers[tgt].Put("hello I am " + std::to_string(net->my_host_rank())
                             + " calling " + std::to_string(tgt));

            writers[tgt].Flush();

            // write a few MiBs of oddly sized data
            for (size_t r = 0; r != iterations; ++r) {
                writers[tgt].Append(send_buffer, sizeof(send_buffer));
            }

            writers[tgt].Flush();
            writers[tgt].Close();
        }

        // open Readers and receive message from all workers

        auto readers = multiplexer.GetOrCreateCatStream(
            id, my_local_worker_id, /* dia_id */ 0)->GetReaders();

        for (size_t src = 0; src != readers.size(); ++src) {
            std::string msg = readers[src].Next<std::string>();

            ASSERT_EQ(msg, "hello I am " + std::to_string(src)
                      + " calling " + std::to_string(net->my_host_rank()));

            sLOG << net->my_host_rank() << "got msg from" << src;

            // read a few MiBs of oddly sized data
            unsigned char recv_buffer[sizeof(send_buffer)];

            for (size_t r = 0; r != iterations; ++r) {
                readers[src].Read(recv_buffer, sizeof(recv_buffer));

                ASSERT_TRUE(std::equal(send_buffer,
                                       send_buffer + sizeof(send_buffer),
                                       recv_buffer));
            }
        }
    }
}

TEST_F(Multiplexer, TalkAllToAllViaCatStreamForManyNetSizes) {
    // test for all network mesh sizes 1, 2, 5, 9:
    net::RunLoopbackGroupTest(1, TalkAllToAllViaCatStream);
    net::RunLoopbackGroupTest(2, TalkAllToAllViaCatStream);
    net::RunLoopbackGroupTest(5, TalkAllToAllViaCatStream);
    net::RunLoopbackGroupTest(9, TalkAllToAllViaCatStream);
}

TEST_F(Multiplexer, ReadCompleteCatStream) {
    data::default_block_size = test_block_size;
    auto w0 =
        [](data::Multiplexer& multiplexer) {
            auto id = multiplexer.AllocateCatStreamId(0);
            auto c = multiplexer.GetOrCreateCatStream(id, 0, /* dia_id */ 0);
            auto writers = c->GetWriters();
            std::string msg1 = "I came from worker 0";
            std::string msg2 = "I am another message from worker 0";
            writers[2].Put(msg1);
            // writers[2].Flush();
            writers[2].Put(msg2);
            for (auto & w : writers) {
                sLOG << "close worker";
                w.Close();
            }
        };
    auto w1 =
        [](data::Multiplexer& multiplexer) {
            auto id = multiplexer.AllocateCatStreamId(0);
            auto c = multiplexer.GetOrCreateCatStream(id, 0, /* dia_id */ 0);
            auto writers = c->GetWriters();
            std::string msg1 = "I came from worker 1";
            writers[2].Put(msg1);
            for (auto & w : writers) {
                sLOG << "close worker";
                w.Close();
            }
        };
    auto w2 =
        [](data::Multiplexer& multiplexer) {
            auto id = multiplexer.AllocateCatStreamId(0);
            auto c = multiplexer.GetOrCreateCatStream(id, 0, /* dia_id */ 0);
<<<<<<< HEAD
            auto writers = c->GetWriters(test_block_size);
            for (auto & w : writers) {
=======
            auto writers = c->GetWriters();
            for (auto& w : writers) {
>>>>>>> 9a29a110
                sLOG << "close worker";
                w.Close();
            }

            auto reader = c->GetCatReader(true);
            ASSERT_EQ("I came from worker 0", reader.Next<std::string>());
            ASSERT_EQ("I am another message from worker 0", reader.Next<std::string>());
            ASSERT_EQ("I came from worker 1", reader.Next<std::string>());
        };
    Execute(w0, w1, w2);
}

TEST_F(Multiplexer, ReadCompleteCatStreamManyTimes) {
    data::default_block_size = test_block_size;
    auto w0 =
        [](data::Multiplexer& multiplexer) {
            auto id = multiplexer.AllocateCatStreamId(0);
            auto c = multiplexer.GetOrCreateCatStream(id, 0, /* dia_id */ 0);
            auto writers = c->GetWriters();
            std::string msg1 = "I came from worker 0";
            std::string msg2 = "I am another message from worker 0";
            writers[2].Put(msg1);
            // writers[2].Flush();
            writers[2].Put(msg2);
            for (auto & w : writers) {
                sLOG << "close worker";
                w.Close();
            }
        };
    auto w1 =
        [](data::Multiplexer& multiplexer) {
            auto id = multiplexer.AllocateCatStreamId(0);
            auto c = multiplexer.GetOrCreateCatStream(id, 0, /* dia_id */ 0);
            auto writers = c->GetWriters();
            std::string msg1 = "I came from worker 1";
            writers[2].Put(msg1);
            for (auto & w : writers) {
                sLOG << "close worker";
                w.Close();
            }
        };
    auto w2 =
        [](data::Multiplexer& multiplexer) {
            auto id = multiplexer.AllocateCatStreamId(0);
            auto c = multiplexer.GetOrCreateCatStream(id, 0, /* dia_id */ 0);
<<<<<<< HEAD
            auto writers = c->GetWriters(test_block_size);
            for (auto & w : writers) {
=======
            auto writers = c->GetWriters();
            for (auto& w : writers) {
>>>>>>> 9a29a110
                sLOG << "close worker";
                w.Close();
            }
            {
                auto reader = c->GetCatReader(false);
                ASSERT_EQ("I came from worker 0",
                          reader.Next<std::string>());
                ASSERT_EQ("I am another message from worker 0",
                          reader.Next<std::string>());
                ASSERT_EQ("I came from worker 1",
                          reader.Next<std::string>());
                ASSERT_TRUE(!reader.HasNext());
            }
            {
                auto reader = c->GetCatReader(false);
                ASSERT_EQ("I came from worker 0",
                          reader.Next<std::string>());
                ASSERT_EQ("I am another message from worker 0",
                          reader.Next<std::string>());
                ASSERT_EQ("I came from worker 1",
                          reader.Next<std::string>());
                ASSERT_TRUE(!reader.HasNext());
            }
            {
                auto reader = c->GetCatReader(true);
                ASSERT_EQ("I came from worker 0",
                          reader.Next<std::string>());
                ASSERT_EQ("I am another message from worker 0",
                          reader.Next<std::string>());
                ASSERT_EQ("I came from worker 1",
                          reader.Next<std::string>());
                ASSERT_TRUE(!reader.HasNext());
            }
        };
    Execute(w0, w1, w2);
}

/******************************************************************************/
// MixStream Tests

TEST_F(Multiplexer, ReadCompleteMixStreamManyTimes) {
    data::default_block_size = test_block_size;
    auto w0 =
        [](data::Multiplexer& multiplexer) {
            auto id = multiplexer.AllocateMixStreamId(0);
            auto c = multiplexer.GetOrCreateMixStream(id, 0, /* dia_id */ 0);
            auto writers = c->GetWriters();
            std::string msg1 = "I came from worker 0";
            std::string msg2 = "I am another message from worker 0";
            writers[2].Put(msg1);
            // writers[2].Flush();
            writers[2].Put(msg2);
            for (auto & w : writers) {
                sLOG << "close worker";
                w.Close();
            }
        };
    auto w1 =
        [](data::Multiplexer& multiplexer) {
            auto id = multiplexer.AllocateMixStreamId(0);
            auto c = multiplexer.GetOrCreateMixStream(id, 0, /* dia_id */ 0);
            auto writers = c->GetWriters();
            std::string msg1 = "I came from worker 1";
            writers[2].Put(msg1);
            for (auto & w : writers) {
                sLOG << "close worker";
                w.Close();
            }
        };
    auto w2 =
        [](data::Multiplexer& multiplexer) {
            auto id = multiplexer.AllocateMixStreamId(0);
            auto c = multiplexer.GetOrCreateMixStream(id, 0, /* dia_id */ 0);
<<<<<<< HEAD
            auto writers = c->GetWriters(test_block_size);
            for (auto & w : writers) {
=======
            auto writers = c->GetWriters();
            for (auto& w : writers) {
>>>>>>> 9a29a110
                sLOG << "close worker";
                w.Close();
            }
            {
                auto reader = c->GetMixReader(false);
                // receive three std::string items
                std::vector<std::string> recv;

                for (size_t i = 0; i < 3; ++i) {
                    recv.emplace_back(reader.Next<std::string>());
                }
                ASSERT_TRUE(!reader.HasNext());

                // check sorted strings
                std::sort(recv.begin(), recv.end());

                ASSERT_EQ(3u, recv.size());
                ASSERT_EQ("I am another message from worker 0", recv[0]);
                ASSERT_EQ("I came from worker 0", recv[1]);
                ASSERT_EQ("I came from worker 1", recv[2]);
            }
            {
                auto reader = c->GetMixReader(false);
                // receive three std::string items
                std::vector<std::string> recv;

                for (size_t i = 0; i < 3; ++i) {
                    recv.emplace_back(reader.Next<std::string>());
                }
                ASSERT_TRUE(!reader.HasNext());

                // check sorted strings
                std::sort(recv.begin(), recv.end());

                ASSERT_EQ(3u, recv.size());
                ASSERT_EQ("I am another message from worker 0", recv[0]);
                ASSERT_EQ("I came from worker 0", recv[1]);
                ASSERT_EQ("I came from worker 1", recv[2]);
            }
            {
                auto reader = c->GetMixReader(true);
                // receive three std::string items
                std::vector<std::string> recv;

                for (size_t i = 0; i < 3; ++i) {
                    recv.emplace_back(reader.Next<std::string>());
                }
                ASSERT_TRUE(!reader.HasNext());

                // check sorted strings
                std::sort(recv.begin(), recv.end());

                ASSERT_EQ(3u, recv.size());
                ASSERT_EQ("I am another message from worker 0", recv[0]);
                ASSERT_EQ("I came from worker 0", recv[1]);
                ASSERT_EQ("I came from worker 1", recv[2]);
            }
        };
    Execute(w0, w1, w2);
}

// open a Stream via data::Multiplexer, and send a short message to all workers,
// receive and check the message.
void TalkAllToAllViaMixStream(net::Group* net) {
    common::NameThisThread("chmp" + mem::to_string(net->my_host_rank()));

    char send_buffer[123];
    for (size_t i = 0; i != sizeof(send_buffer); ++i)
        send_buffer[i] = static_cast<char>(i);

    std::string send_string(send_buffer, sizeof(send_buffer));

    static constexpr size_t iterations = 1000;
    size_t my_local_worker_id = 0;
    size_t num_workers_per_host = 1;
    data::default_block_size = test_block_size;

    mem::Manager mem_manager(nullptr, "Benchmark");
    data::BlockPool block_pool;
    data::Multiplexer multiplexer(mem_manager, block_pool, num_workers_per_host, *net);
    {
        data::StreamId id = multiplexer.AllocateMixStreamId(my_local_worker_id);

        // open Writers and send a message to all workers

        auto writers = multiplexer.GetOrCreateMixStream(
            id, my_local_worker_id, /* dia_id */ 0)->GetWriters();

        for (size_t tgt = 0; tgt != writers.size(); ++tgt) {
            std::string txt =
                "hello I am " + std::to_string(net->my_host_rank())
                + " calling " + std::to_string(tgt)
                + send_string;

            writers[tgt].Put(txt);
            // try a Flush.
            writers[tgt].Flush();

            // write a few MiBs of oddly sized data
            for (size_t r = 1; r < iterations; ++r) {
                writers[tgt].Put(txt);
            }

            writers[tgt].Flush();
            writers[tgt].Close();
        }

        // open mix Reader and receive messages from all workers

        auto reader = multiplexer.GetOrCreateMixStream(
            id, my_local_worker_id, /* dia_id */ 0)->GetMixReader(true);

        std::vector<std::string> recv;

        while (reader.HasNext())
            recv.emplace_back(reader.Next<std::string>());

        // sort messages and check them

        std::sort(recv.begin(), recv.end());

        ASSERT_EQ(iterations * net->num_hosts(), recv.size());

        size_t i = 0;

        for (size_t src = 0; src < net->num_hosts(); ++src) {
            std::string txt =
                "hello I am " + std::to_string(src)
                + " calling " + std::to_string(net->my_host_rank())
                + send_string;

            for (size_t iter = 0; iter < iterations; ++iter) {
                ASSERT_EQ(txt, recv[i]);
                ++i;
            }
        }
    }
}

TEST_F(Multiplexer, TalkAllToAllViaMixStreamForManyNetSizes) {
    // test for all network mesh sizes 1, 2, 5, 9:
    net::RunLoopbackGroupTest(1, TalkAllToAllViaMixStream);
    net::RunLoopbackGroupTest(2, TalkAllToAllViaMixStream);
    net::RunLoopbackGroupTest(5, TalkAllToAllViaMixStream);
    net::RunLoopbackGroupTest(9, TalkAllToAllViaMixStream);
    // the test does not work for two digit #workers (due to sorting digits)
}

/******************************************************************************/
// Scatter Tests

TEST_F(Multiplexer, Scatter_OneWorker) {
    data::default_block_size = test_block_size;
    auto w0 =
        [](data::Multiplexer& multiplexer) {
            // produce a File containing some items
            data::File file(multiplexer.block_pool(), 0, /* dia_id */ 0);
            {
                auto writer = file.GetWriter();
                writer.Put<std::string>("foo");
                writer.Put<std::string>("bar");
                writer.Flush();
                writer.Put<std::string>(
                    "breakfast is the most important meal of the day.");
            }

            // scatter File contents via stream: only items [0,3) are sent
            data::StreamId id = multiplexer.AllocateCatStreamId(0);
            auto ch = multiplexer.GetOrCreateCatStream(id, 0, /* dia_id */ 0);
            ch->Scatter<std::string>(file, { 0, 2 });

            // check that got items
            auto reader = ch->GetCatReader(true);
            ASSERT_TRUE(reader.HasNext());
            ASSERT_EQ(reader.Next<std::string>(), "foo");
            ASSERT_TRUE(reader.HasNext());
            ASSERT_EQ(reader.Next<std::string>(), "bar");
            ASSERT_FALSE(reader.HasNext());
        };
    Execute(w0);
}

TEST_F(Multiplexer, Scatter_TwoWorkers_OnlyLocalCopy) {
    data::default_block_size = test_block_size;
    auto w0 =
        [](data::Multiplexer& multiplexer) {
            // produce a File containing some items
            data::File file(multiplexer.block_pool(), 0, /* dia_id */ 0);
            {
                auto writer = file.GetWriter();
                writer.Put<std::string>("foo");
                writer.Put<std::string>("bar");
            }

            // scatter File contents via stream: only items [0,2) are to local worker
            data::StreamId id = multiplexer.AllocateCatStreamId(0);
            auto ch = multiplexer.GetOrCreateCatStream(id, 0, /* dia_id */ 0);
            ch->Scatter<std::string>(file, { 0, 2, 2 });

            // check that got items
            auto res = ch->GetCatReader(true).ReadComplete<std::string>();
            ASSERT_EQ(res, (std::vector<std::string>{ "foo", "bar" }));
        };
    auto w1 =
        [](data::Multiplexer& multiplexer) {
            // produce a File containing some items
            data::File file(multiplexer.block_pool(), 0, /* dia_id */ 0);
            {
                auto writer = file.GetWriter();
                writer.Put<std::string>("hello");
                writer.Put<std::string>("world");
                writer.Put<std::string>(".");
            }

            // scatter File contents via stream: only items [0,3) are to local worker
            data::StreamId id = multiplexer.AllocateCatStreamId(0);
            auto ch = multiplexer.GetOrCreateCatStream(id, 0, /* dia_id */ 0);
            ch->Scatter<std::string>(file, { 0, 0, 3 });

            // check that got items
            auto res = ch->GetCatReader(true).ReadComplete<std::string>();
            ASSERT_EQ(res, (std::vector<std::string>{ "hello", "world", "." }));
        };
    Execute(w0, w1);
}

TEST_F(Multiplexer, Scatter_TwoWorkers_CompleteExchange) {
    data::default_block_size = test_block_size;
    auto w0 =
        [](data::Multiplexer& multiplexer) {
            // produce a File containing some items
            data::File file(multiplexer.block_pool(), 0, /* dia_id */ 0);
            {
                auto writer = file.GetWriter();
                writer.Put<std::string>("foo");
                writer.Put<std::string>("bar");
            }

            // scatter File contents via stream.
            data::StreamId id = multiplexer.AllocateCatStreamId(0);
            auto ch = multiplexer.GetOrCreateCatStream(id, 0, /* dia_id */ 0);
            ch->Scatter<std::string>(file, { 0, 1, 2 });

            // check that got items
            auto res = ch->GetCatReader(true).ReadComplete<std::string>();
            ASSERT_EQ(res, (std::vector<std::string>{ "foo", "hello" }));
        };
    auto w1 =
        [](data::Multiplexer& multiplexer) {
            // produce a File containing some items
            data::File file(multiplexer.block_pool(), 0, /* dia_id */ 0);
            {
                auto writer = file.GetWriter();
                writer.Put<std::string>("hello");
                writer.Put<std::string>("world");
                writer.Put<std::string>(".");
            }

            // scatter File contents via stream.
            data::StreamId id = multiplexer.AllocateCatStreamId(0);
            auto ch = multiplexer.GetOrCreateCatStream(id, 0, /* dia_id */ 0);
            ch->Scatter<std::string>(file, { 0, 1, 2 });

            // check that got items
            auto res = ch->GetCatReader(true).ReadComplete<std::string>();
            ASSERT_EQ(res, (std::vector<std::string>{ "bar", "world" }));
        };
    Execute(w0, w1);
}

TEST_F(Multiplexer, Scatter_ThreeWorkers_PartialExchange) {
    data::default_block_size = test_block_size;
    auto w0 =
        [](data::Multiplexer& multiplexer) {
            // produce a File containing some items
            data::File file(multiplexer.block_pool(), 0, /* dia_id */ 0);
            {
                auto writer = file.GetWriter();
                writer.Put<int>(1);
                writer.Put<int>(2);
            }

            // scatter File contents via stream.
            data::StreamId id = multiplexer.AllocateCatStreamId(0);
            auto ch = multiplexer.GetOrCreateCatStream(id, 0, /* dia_id */ 0);
            ch->Scatter<int>(file, { 0, 2, 2, 2 });

            // check that got items
            auto res = ch->GetCatReader(true).ReadComplete<int>();
            ASSERT_EQ(res, (std::vector<int>{ 1, 2 }));
        };
    auto w1 =
        [](data::Multiplexer& multiplexer) {
            // produce a File containing some items
            data::File file(multiplexer.block_pool(), 0, /* dia_id */ 0);
            {
                auto writer = file.GetWriter();
                writer.Put<int>(3);
                writer.Put<int>(4);
                writer.Put<int>(5);
                writer.Put<int>(6);
            }

            // scatter File contents via stream.
            data::StreamId id = multiplexer.AllocateCatStreamId(0);
            auto ch = multiplexer.GetOrCreateCatStream(id, 0, /* dia_id */ 0);
            ch->Scatter<int>(file, { 0, 0, 2, 4 });

            // check that got items
            auto res = ch->GetCatReader(true).ReadComplete<int>();
            ASSERT_EQ(res, (std::vector<int>{ 3, 4 }));
        };
    auto w2 =
        [](data::Multiplexer& multiplexer) {
            // empty File :...(
            data::File file(multiplexer.block_pool(), 0, /* dia_id */ 0);

            // scatter File contents via stream.
            data::StreamId id = multiplexer.AllocateCatStreamId(0);
            auto ch = multiplexer.GetOrCreateCatStream(id, 0, /* dia_id */ 0);
            ch->Scatter<int>(file, { 0, 0, 0, 0 });

            // check that got items
            auto res = ch->GetCatReader(true).ReadComplete<int>();
            ASSERT_EQ(res, (std::vector<int>{ 5, 6 }));
        };
    Execute(w0, w1, w2);
}

/******************************************************************************/<|MERGE_RESOLUTION|>--- conflicted
+++ resolved
@@ -273,13 +273,8 @@
         [](data::Multiplexer& multiplexer) {
             auto id = multiplexer.AllocateCatStreamId(0);
             auto c = multiplexer.GetOrCreateCatStream(id, 0, /* dia_id */ 0);
-<<<<<<< HEAD
-            auto writers = c->GetWriters(test_block_size);
-            for (auto & w : writers) {
-=======
             auto writers = c->GetWriters();
             for (auto& w : writers) {
->>>>>>> 9a29a110
                 sLOG << "close worker";
                 w.Close();
             }
@@ -325,13 +320,8 @@
         [](data::Multiplexer& multiplexer) {
             auto id = multiplexer.AllocateCatStreamId(0);
             auto c = multiplexer.GetOrCreateCatStream(id, 0, /* dia_id */ 0);
-<<<<<<< HEAD
-            auto writers = c->GetWriters(test_block_size);
+            auto writers = c->GetWriters();
             for (auto & w : writers) {
-=======
-            auto writers = c->GetWriters();
-            for (auto& w : writers) {
->>>>>>> 9a29a110
                 sLOG << "close worker";
                 w.Close();
             }
@@ -405,13 +395,8 @@
         [](data::Multiplexer& multiplexer) {
             auto id = multiplexer.AllocateMixStreamId(0);
             auto c = multiplexer.GetOrCreateMixStream(id, 0, /* dia_id */ 0);
-<<<<<<< HEAD
-            auto writers = c->GetWriters(test_block_size);
-            for (auto & w : writers) {
-=======
             auto writers = c->GetWriters();
             for (auto& w : writers) {
->>>>>>> 9a29a110
                 sLOG << "close worker";
                 w.Close();
             }
