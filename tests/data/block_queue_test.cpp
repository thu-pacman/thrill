/*******************************************************************************
 * tests/data/block_queue_test.cpp
 *
 * Part of Project Thrill.
 *
 * Copyright (C) 2015 Tobias Sturm <mail@tobiassturm.de>
 * Copyright (C) 2015 Timo Bingmann <tb@panthema.net>
 *
 * This file has no license. Only Chuck Norris can compile it.
 ******************************************************************************/

#include <gtest/gtest.h>
#include <thrill/common/thread_pool.hpp>
#include <thrill/data/block_queue.hpp>
#include <thrill/data/concat_block_source.hpp>

#include <string>

using namespace thrill;

using MyBlockSource = data::BlockQueue::BlockSource;
using ConcatBlockSource = data::ConcatBlockSource<MyBlockSource>;

struct BlockQueue : public::testing::Test {
    data::BlockPool block_pool_ { nullptr };
};

TEST_F(BlockQueue, FreshQueueIsNotClosed) {
    data::BlockQueue q(block_pool_);
    ASSERT_FALSE(q.write_closed());
}

TEST_F(BlockQueue, QueueCanBeClosed) {
    data::BlockQueue q(block_pool_);
    q.Close();
    ASSERT_TRUE(q.write_closed());
}

TEST_F(BlockQueue, FreshQueueIsEmpty) {
    data::BlockQueue q(block_pool_);
    ASSERT_TRUE(q.empty());
}

TEST_F(BlockQueue, QueueNonEmptyAfterAppend) {
    data::BlockQueue q(block_pool_);
    data::ByteBlockPtr bytes = data::ByteBlock::Allocate(16, block_pool_);
    q.AppendBlock(data::Block(bytes, 0, 0, 0, 0));
    ASSERT_FALSE(q.empty());
}

TEST_F(BlockQueue, BlockWriterToQueue) {
    data::BlockQueue q(block_pool_);
    data::BlockQueue::Writer bw = q.GetWriter(16);
    bw(static_cast<int>(42));
    bw(std::string("hello there BlockQueue"));
    bw.Close();
    ASSERT_FALSE(q.empty());
    // two real block and one termination sentinel. with verify one more.
    ASSERT_EQ(2u + (data::BlockQueue::Writer::self_verify ? 1 : 0), q.size());
<<<<<<< HEAD
=======
}

TEST_F(BlockQueue, WriteZeroItems) {

    // construct File with very small blocks for testing
    data::BlockQueue q(block_pool_);

    {
        // construct File with very small blocks for testing
        data::BlockQueue::Writer bw = q.GetWriter(1024);

        // but dont write anything
        bw.Close();
    }

    // get zero items back from file.
    {
        data::BlockQueue::Reader br = q.GetReader();

        ASSERT_FALSE(br.HasNext());
    }
>>>>>>> 948934ca
}

TEST_F(BlockQueue, ThreadedParallelBlockWriterAndBlockReader) {
    common::ThreadPool pool(2);
    data::BlockQueue q(block_pool_);

    pool.Enqueue(
        [&q]() {
            data::BlockQueue::Writer bw = q.GetWriter(16);
            bw(static_cast<int>(42));
            bw(std::string("hello there BlockQueue"));
        });

    pool.Enqueue(
        [&q]() {
            data::BlockQueue::Reader br = q.GetReader();

            ASSERT_TRUE(br.HasNext());
            int i1 = br.Next<int>();
            ASSERT_EQ(42, i1);

            ASSERT_TRUE(br.HasNext());
            std::string i2 = br.Next<std::string>();
            ASSERT_EQ("hello there BlockQueue", i2);

            ASSERT_FALSE(br.HasNext());
        });

    pool.LoopUntilEmpty();
}

TEST_F(BlockQueue, OrderedMultiQueue_Multithreaded) {
    using namespace std::literals;
    common::ThreadPool pool(3);
    data::BlockQueue q(block_pool_), q2(block_pool_);

    auto writer1 = q.GetWriter(16);
    auto writer2 = q2.GetWriter(16);

    pool.Enqueue([&writer1]() {
                     writer1(std::string("1.1"));
                     std::this_thread::sleep_for(25ms);
                     writer1(std::string("1.2"));
                     writer1.Close();
                 });
    pool.Enqueue([&writer2]() {
                     writer2(std::string("2.1"));
                     writer2.Flush();
                     writer2(std::string("2.2"));
                     writer2.Close();
                 });
    pool.Enqueue([&q, &q2]() {
                     auto reader = data::BlockReader<ConcatBlockSource>(
                         ConcatBlockSource(
                             { MyBlockSource(q), MyBlockSource(q2) }));
                     ASSERT_EQ("1.1", reader.Next<std::string>());
                     ASSERT_EQ("1.2", reader.Next<std::string>());
                     ASSERT_EQ("2.1", reader.Next<std::string>());
                     ASSERT_EQ("2.2", reader.Next<std::string>());
                 });
    pool.LoopUntilEmpty();
}

TEST_F(BlockQueue, ThreadedParallelBlockWriterAndDynBlockReader) {
    common::ThreadPool pool(2);
    data::BlockQueue q(block_pool_);

    pool.Enqueue(
        [&q]() {
            data::BlockQueue::Writer bw = q.GetWriter(16);
            bw(static_cast<int>(42));
            bw(std::string("hello there BlockQueue"));
        });

    pool.Enqueue(
        [&q]() {
            data::BlockQueue::DynReader br = q.GetDynReader();

            ASSERT_TRUE(br.HasNext());
            int i1 = br.Next<int>();
            ASSERT_EQ(42, i1);

            ASSERT_TRUE(br.HasNext());
            std::string i2 = br.Next<std::string>();
            ASSERT_EQ("hello there BlockQueue", i2);

            ASSERT_FALSE(br.HasNext());
        });

    pool.LoopUntilEmpty();
}

/******************************************************************************/<|MERGE_RESOLUTION|>--- conflicted
+++ resolved
@@ -57,8 +57,6 @@
     ASSERT_FALSE(q.empty());
     // two real block and one termination sentinel. with verify one more.
     ASSERT_EQ(2u + (data::BlockQueue::Writer::self_verify ? 1 : 0), q.size());
-<<<<<<< HEAD
-=======
 }
 
 TEST_F(BlockQueue, WriteZeroItems) {
@@ -80,7 +78,6 @@
 
         ASSERT_FALSE(br.HasNext());
     }
->>>>>>> 948934ca
 }
 
 TEST_F(BlockQueue, ThreadedParallelBlockWriterAndBlockReader) {
