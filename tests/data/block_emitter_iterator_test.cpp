--- conflicted
+++ resolved
@@ -91,14 +91,8 @@
     ASSERT_TRUE(it.HasNext());
 }
 
-<<<<<<< HEAD
-TEST_F(EmitterIteratorIntegration, HasNext_ReturnsFalseIfIteratorIsClosed) {
-    auto it = manager.GetIterator<int>(id);
-=======
-//TODO(ts) fix is on CA-49
 TEST_F(EmitterIteratorIntegration, DISABLED_HasNext_ReturnsFalseIfIteratorIsClosed) {
-    auto it = manager.GetLocalBlocks<int>(id);
->>>>>>> 48ab7ec2
+    auto it = manager.GetIterator<int>(id);
     auto emitt = manager.GetLocalEmitter<int>(id);
     emitt(1);
     emitt.Flush(); //force second buffer in buffer_chain
