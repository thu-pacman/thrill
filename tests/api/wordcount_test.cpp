--- conflicted
+++ resolved
@@ -83,17 +83,6 @@
 
     auto word_pairs = lines.Map(word_pair_gen);
 
-<<<<<<< HEAD
-     word_pairs.WriteToFileSystem("wordcount" + std::to_string(ctx.rank()) + ".out",
-                                [](const WordPair& item) {
-                                    std::string str;
-                                    str += item.first;
-                                    str += ": ";
-                                    str += std::to_string(item.second);
-                                    //  std::cout << str << std::endl;
-                                    return str;
-                                    });
-=======
     word_pairs.WriteToFileSystem("wordcount" + std::to_string(ctx.rank()) + ".out",
                                  [](const WordPair& item) {
                                      std::string str;
@@ -103,7 +92,6 @@
                                      //  std::cout << str << std::endl;
                                      return str;
                                  });
->>>>>>> 31b92f5d
     return 0;
 }
 
