/*******************************************************************************
 * tests/api/operations_test.cpp
 *
 * Part of Project c7a.
 *
 * Copyright (C) 2015 Alexander Noe <aleexnoe@gmail.com>
 * Copyright (C) 2015 Timo Bingmann <tb@panthema.net>
 *
 * This file has no license. Only Chuck Norris can compile it.
 ******************************************************************************/

#include <c7a/api/allgather.hpp>
#include <c7a/api/generate.hpp>
#include <c7a/api/generate_from_file.hpp>
#include <c7a/api/lop_node.hpp>
#include <c7a/api/prefixsum.hpp>
#include <c7a/api/read_lines.hpp>
#include <c7a/api/scatter.hpp>
#include <c7a/api/size.hpp>
#include <c7a/api/write.hpp>
#include <gtest/gtest.h>

#include <algorithm>
#include <functional>
#include <random>
#include <string>
#include <vector>

using namespace c7a;
using c7a::api::Context;
using c7a::api::DIARef;

TEST(Operations, GenerateFromFileCorrectAmountOfCorrectIntegers) {
<<<<<<< HEAD
    api::ExecuteSameThread([](api::Context& ctx) {
        std::random_device random_device;
        std::default_random_engine generator(random_device());
        std::uniform_int_distribution<int> distribution(1000, 10000);

        size_t generate_size = distribution(generator);

        auto input = GenerateFromFile(
            ctx,
            "test1",
            [](const std::string& line) {
                return std::stoi(line);
            },
            generate_size);

        size_t writer_size = 0;

        input.Map(
            [&writer_size](const int& item) {
                //file contains ints between 1  and 15
                //fails if wrong integer is generated
                EXPECT_GE(item, 1);
                EXPECT_GE(16, item);
                writer_size++;
                return std::to_string(item) + "\n";
            })
        .WriteToFileSystem("test1.out");

        ASSERT_EQ(generate_size, writer_size);
    });
=======

    std::vector<std::string> self = { "127.0.0.1:1234" };
    core::JobManager jobMan;
    jobMan.Connect(0, net::Endpoint::ParseEndpointList(self), 1);
    Context ctx(jobMan, 0);

    std::default_random_engine generator({ std::random_device()() });
    std::uniform_int_distribution<int> distribution(1000, 10000);

    size_t generate_size = distribution(generator);

    auto input = GenerateFromFile(
        ctx,
        "test1",
        [](const std::string& line) {
            return std::stoi(line);
        },
        generate_size);

    size_t writer_size = 0;

    input.Map(
        [&writer_size](const int& item) {
            //file contains ints between 1  and 15
            //fails if wrong integer is generated
            EXPECT_GE(item, 1);
            EXPECT_GE(16, item);
            writer_size++;
            return std::to_string(item) + "\n";
        })
    .WriteToFileSystem("test1.out");

    ASSERT_EQ(generate_size, writer_size);
>>>>>>> 6ec0421f
}

TEST(Operations, ReadAndAllGatherElementsCorrect) {

    std::function<void(Context&)> start_func =
        [](Context& ctx) {

            auto integers = ReadLines(ctx, "test1")
                            .Map([](const std::string& line) {
                                     return std::stoi(line);
                                 });

            std::vector<int> out_vec = integers.AllGather();

            int i = 1;
            for (int element : out_vec) {
                ASSERT_EQ(element, i++);
            }

            ASSERT_EQ((size_t)16, out_vec.size());
        };

    api::ExecuteLocalTests(start_func);
}

TEST(Operations, ScatterAndAllGatherElementsCorrect) {

    std::function<void(Context&)> start_func =
        [](Context& ctx) {

            static const size_t test_size = 1024;

            std::vector<size_t> in_vector;

            if (ctx.rank() == 0) {
                // generate data only on worker 0.
                for (size_t i = 0; i < test_size; ++i) {
                    in_vector.push_back(i);
                }

                std::random_shuffle(in_vector.begin(), in_vector.end());
            }

            DIARef<size_t> integers = Scatter(ctx, in_vector).Collapse();

            std::vector<size_t> out_vec = integers.AllGather();

            std::sort(out_vec.begin(), out_vec.end());

            ASSERT_EQ(test_size, out_vec.size());
            for (size_t i = 0; i < out_vec.size(); ++i) {
                ASSERT_EQ(i, out_vec[i]);
            }
        };

    api::ExecuteLocalTests(start_func);
}

TEST(Operations, GenerateIntegers) {

    static const size_t test_size = 1000;

    std::function<void(Context&)> start_func =
        [](Context& ctx) {

            auto integers = Generate(
                ctx,
                [](const size_t& index) { return index; },
                test_size);

            std::vector<size_t> out_vec = integers.AllGather();

            ASSERT_EQ(test_size, out_vec.size());

            for (size_t i = 0; i < test_size; ++i) {
                ASSERT_EQ(i, out_vec[i]);
            }
        };

    api::ExecuteLocalTests(start_func);
}

TEST(Operations, MapResultsCorrectChangingType) {

    std::function<void(Context&)> start_func =
        [](Context& ctx) {

            auto integers = Generate(
                ctx,
                [](const size_t& index) -> int {
                    return index + 1;
                },
                16);

            std::function<double(int)> double_elements =
                [](int in) {
                    return (double)2 * in;
                };

            auto doubled = integers.Map(double_elements);

            std::vector<double> out_vec = doubled.AllGather();

            int i = 1;
            for (int element : out_vec) {
                ASSERT_DOUBLE_EQ(element, (i++ *2));
            }

            ASSERT_EQ(16u, out_vec.size());
            static_assert(std::is_same<decltype(doubled)::ValueType, double>::value, "DIA must be double");
            static_assert(std::is_same<decltype(doubled)::StackInput, int>::value, "Node must be int");
        };

    api::ExecuteLocalTests(start_func);
}

TEST(Operations, FlatMapResultsCorrectChangingType) {

    std::function<void(Context&)> start_func =
        [](Context& ctx) {

            auto integers = Generate(
                ctx,
                [](const size_t& index) -> int {
                    return index;
                },
                16);

            auto flatmap_double = [](int in, auto emit) {
                                      emit((double)2 * in);
                                      emit((double)2 * (in + 16));
                                  };

            auto doubled = integers.FlatMap<double>(flatmap_double);

            std::vector<double> out_vec = doubled.AllGather();

            ASSERT_EQ(32u, out_vec.size());

            for (size_t i = 0; i != out_vec.size() / 2; ++i) {
                ASSERT_DOUBLE_EQ(out_vec[2 * i + 0], 2 * i);
                ASSERT_DOUBLE_EQ(out_vec[2 * i + 1], 2 * (i + 16));
            }

            static_assert(
                std::is_same<decltype(doubled)::ValueType, double>::value,
                "DIA must be double");

            static_assert(
                std::is_same<decltype(doubled)::StackInput, int>::value,
                "Node must be int");
        };

    api::ExecuteLocalTests(start_func);
}

TEST(Operations, PrefixSumCorrectResults) {

    std::function<void(Context&)> start_func =
        [](Context& ctx) {

            auto integers = Generate(
                ctx,
                [](const size_t& input) {
                    return input + 1;
                },
                16);

            auto prefixsums = integers.PrefixSum();

            std::vector<size_t> out_vec = prefixsums.AllGather();

            size_t ctr = 0;
            for (size_t i = 0; i < out_vec.size(); i++) {
                ctr += i + 1;
                ASSERT_EQ(out_vec[i], ctr);
            }

            ASSERT_EQ((size_t)16, out_vec.size());
        };

    api::ExecuteLocalTests(start_func);
}

TEST(Operations, PrefixSumFacultyCorrectResults) {

    std::function<void(Context&)> start_func =
        [](Context& ctx) {

            auto integers = Generate(
                ctx,
                [](const size_t& input) {
                    return input + 1;
                },
                10);

            auto prefixsums = integers.PrefixSum(
                [](size_t in1, size_t in2) {
                    return in1 * in2;
                }, 1);

            std::vector<size_t> out_vec = prefixsums.AllGather();

            size_t ctr = 1;
            for (size_t i = 0; i < out_vec.size(); i++) {
                ctr *= i + 1;
                ASSERT_EQ(out_vec[i], ctr);
            }

            ASSERT_EQ(10u, out_vec.size());
        };

    api::ExecuteLocalTests(start_func);
}

TEST(Operations, FilterResultsCorrectly) {

    std::function<void(Context&)> start_func =
        [](Context& ctx) {

            auto integers = Generate(
                ctx,
                [](const size_t& index) {
                    return (int)index + 1;
                },
                16);

            std::function<bool(int)> even = [](int in) {
                                                return (in % 2 == 0);
                                            };

            auto doubled = integers.Filter(even);

            std::vector<int> out_vec = doubled.AllGather();

            int i = 1;

            for (int element : out_vec) {
                ASSERT_DOUBLE_EQ(element, (i++ *2));
            }

            ASSERT_EQ(8u, out_vec.size());
        };

    api::ExecuteLocalTests(start_func);
}

TEST(Operations, DIARefCasting) {

    std::function<void(Context&)> start_func =
        [](Context& ctx) {

            auto even = [](int in) {
                            return (in % 2 == 0);
                        };

            auto integers = Generate(
                ctx,
                [](const size_t& index) {
                    return (int)index + 1;
                },
                16);

            DIARef<int> doubled = integers.Filter(even).Collapse();

            std::vector<int> out_vec = doubled.AllGather();

            int i = 1;

            for (int element : out_vec) {
                ASSERT_DOUBLE_EQ(element, (i++ *2));
            }

            ASSERT_EQ(8u, out_vec.size());
        };

    api::ExecuteLocalTests(start_func);
}

TEST(Operations, ForLoop) {

    std::function<void(Context&)> start_func =
        [](Context& ctx) {

            auto integers = Generate(
                ctx,
                [](const size_t& index) -> int {
                    return index;
                },
                16);

            auto flatmap_duplicate = [](int in, auto emit) {
                                         emit(in);
                                         emit(in);
                                     };

            auto map_multiply = [](int in) {
                                    return 2 * in;
                                };

            DIARef<int> squares = integers.Collapse();

            // run loop four times, inflating DIA of 16 items -> 256
            for (size_t i = 0; i < 4; ++i) {
                auto pairs = squares.FlatMap(flatmap_duplicate);
                auto multiplied = pairs.Map(map_multiply);
                squares = multiplied.Collapse();
            }

            std::vector<int> out_vec = squares.AllGather();

            ASSERT_EQ(256u, out_vec.size());
            for (size_t i = 0; i != 256; ++i) {
                ASSERT_EQ(out_vec[i], (int)(16 * (i / 16)));
            }
            ASSERT_EQ(256u, squares.Size());
        };

    api::ExecuteLocalTests(start_func);
}

TEST(Operations, WhileLoop) {

    std::function<void(Context&)> start_func =
        [](Context& ctx) {

            auto integers = Generate(
                ctx,
                [](const size_t& index) -> int {
                    return index;
                },
                16);

            auto flatmap_duplicate = [](int in, auto emit) {
                                         emit(in);
                                         emit(in);
                                     };

            auto map_multiply = [](int in) {
                                    return 2 * in;
                                };

            DIARef<int> squares = integers.Collapse();
            unsigned int sum = 0;

            // run loop four times, inflating DIA of 16 items -> 256
            while (sum < 256) {
                auto pairs = squares.FlatMap(flatmap_duplicate);
                auto multiplied = pairs.Map(map_multiply);
                squares = multiplied.Collapse();
                sum = squares.Size();
            }

            std::vector<int> out_vec = squares.AllGather();

            ASSERT_EQ(256u, out_vec.size());
            for (size_t i = 0; i != 256; ++i) {
                ASSERT_EQ(out_vec[i], (int)(16 * (i / 16)));
            }
            ASSERT_EQ(256u, squares.Size());
        };

    api::ExecuteLocalTests(start_func);
}

/******************************************************************************/<|MERGE_RESOLUTION|>--- conflicted
+++ resolved
@@ -31,10 +31,8 @@
 using c7a::api::DIARef;
 
 TEST(Operations, GenerateFromFileCorrectAmountOfCorrectIntegers) {
-<<<<<<< HEAD
     api::ExecuteSameThread([](api::Context& ctx) {
-        std::random_device random_device;
-        std::default_random_engine generator(random_device());
+        std::default_random_engine generator({ std::random_device()() });
         std::uniform_int_distribution<int> distribution(1000, 10000);
 
         size_t generate_size = distribution(generator);
@@ -62,41 +60,6 @@
 
         ASSERT_EQ(generate_size, writer_size);
     });
-=======
-
-    std::vector<std::string> self = { "127.0.0.1:1234" };
-    core::JobManager jobMan;
-    jobMan.Connect(0, net::Endpoint::ParseEndpointList(self), 1);
-    Context ctx(jobMan, 0);
-
-    std::default_random_engine generator({ std::random_device()() });
-    std::uniform_int_distribution<int> distribution(1000, 10000);
-
-    size_t generate_size = distribution(generator);
-
-    auto input = GenerateFromFile(
-        ctx,
-        "test1",
-        [](const std::string& line) {
-            return std::stoi(line);
-        },
-        generate_size);
-
-    size_t writer_size = 0;
-
-    input.Map(
-        [&writer_size](const int& item) {
-            //file contains ints between 1  and 15
-            //fails if wrong integer is generated
-            EXPECT_GE(item, 1);
-            EXPECT_GE(16, item);
-            writer_size++;
-            return std::to_string(item) + "\n";
-        })
-    .WriteToFileSystem("test1.out");
-
-    ASSERT_EQ(generate_size, writer_size);
->>>>>>> 6ec0421f
 }
 
 TEST(Operations, ReadAndAllGatherElementsCorrect) {
