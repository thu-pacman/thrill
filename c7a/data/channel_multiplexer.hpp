--- conflicted
+++ resolved
@@ -201,14 +201,8 @@
         size_t sender_worker_rank = header.sender_rank * num_workers_per_node_ + header.sender_worker_id;
         sLOG << "got block on" << s << "in channel" << header.channel_id << "from worker" << sender_worker_rank;
         channel->OnStreamBlock(
-<<<<<<< HEAD
             sender_worker_rank,
-            VirtualBlock(block, 0, header.size,
-                         header.first_item, header.nitems));
-=======
-            header.sender_rank,
             Block(bytes, 0, header.size, header.first_item, header.nitems));
->>>>>>> 6ec0421f
 
         AsyncReadStreamBlockHeader(s);
     }
