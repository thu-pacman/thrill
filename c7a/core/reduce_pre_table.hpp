--- conflicted
+++ resolved
@@ -61,12 +61,8 @@
 class PreReduceByIndex
 {
 public:
-<<<<<<< HEAD
-    size_t max_index_;
-=======
 
     size_t size_;
->>>>>>> 9b59f2be
 
     PreReduceByIndex(size_t size)
         : size_(size)
@@ -74,16 +70,10 @@
 
     template <typename ReducePreTable>
     typename ReducePreTable::index_result
-<<<<<<< HEAD
-    operator () (size_t key, ReducePreTable* ht) const {
-        size_t global_index = key * ht->NumBuckets() / (max_index_ + 1);
-        size_t partition_id = key * ht->NumPartitions() / (max_index_ + 1);
-=======
     operator() (size_t key, ReducePreTable* ht) const {
         assert(key < size_);
         size_t global_index = key * ht->NumBuckets() / size_;
         size_t partition_id = key * ht->NumPartitions() / size_;
->>>>>>> 9b59f2be
         size_t partition_offset = global_index -
                                   partition_id * ht->NumBucketsPerPartition();
         return typename ReducePreTable::index_result(partition_id,
