--- conflicted
+++ resolved
@@ -75,10 +75,6 @@
     typedef function<bool ()> TimerCallback;
 
     //! Register a relative timeout callback
-<<<<<<< HEAD
-    void AddRelativeTimeout(double timeout, const TimerCallback& cb) {
-        timer_pq_.emplace(GetClock() + timeout, timeout, cb);
-=======
     template <class Rep, class Period>
     void AddRelativeTimeout(const std::chrono::duration<Rep, Period>& timeout,
                             const TimerCallback& cb)
@@ -86,7 +82,6 @@
         timer_pq_.emplace(steady_clock::now() + timeout,
                           std::chrono::duration_cast<milliseconds>(timeout),
                           cb);
->>>>>>> 0c1e732b
     }
 
     //! \}
@@ -126,14 +121,10 @@
 
     //! asynchronously read n bytes and deliver them to the callback
     virtual void AsyncRead(NetConnection& c, size_t n,
-<<<<<<< HEAD
-                           AsyncReadCallback done_cb) {
-=======
                            AsyncReadCallback done_cb)
     {
         assert(c.GetSocket().IsValid());
 
->>>>>>> 0c1e732b
         LOG << "async read on read dispatcher";
         if (n == 0) {
             if (done_cb) done_cb(c, Buffer());
@@ -154,14 +145,10 @@
     //! asynchronously write buffer and callback when delivered. The buffer is
     //! MOVED into the async writer.
     void AsyncWrite(NetConnection& c, Buffer&& buffer,
-<<<<<<< HEAD
-                    AsyncWriteCallback done_cb = nullptr) {
-=======
                     AsyncWriteCallback done_cb = nullptr)
     {
         assert(c.GetSocket().IsValid());
 
->>>>>>> 0c1e732b
         if (buffer.size() == 0) {
             if (done_cb) done_cb(c);
             return;
@@ -178,12 +165,7 @@
     //! asynchronously write buffer and callback when delivered. COPIES the data
     //! into a Buffer!
     void AsyncWriteCopy(NetConnection& c, const void* buffer, size_t size,
-<<<<<<< HEAD
                         AsyncWriteCallback done_cb = NULL) {
-=======
-                        AsyncWriteCallback done_cb = NULL)
-    {
->>>>>>> 0c1e732b
         return AsyncWrite(c, Buffer(buffer, size), done_cb);
     }
 
@@ -229,16 +211,6 @@
     //! \}
 
 protected:
-<<<<<<< HEAD
-    //! get a current monotonic clock
-    static double GetClock() {
-        struct timespec ts;
-        ::clock_gettime(CLOCK_MONOTONIC, &ts);
-        return ts.tv_sec + ts.tv_nsec * 1e-9;
-    }
-
-=======
->>>>>>> 0c1e732b
     //! low-level file descriptor async processing
     Dispatcher dispatcher_;
 
