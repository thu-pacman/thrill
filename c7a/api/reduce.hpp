/*******************************************************************************
 * c7a/api/reduce.hpp
 *
 * DIANode for a reduce operation. Performs the actual reduce operation
 *
 * Part of Project c7a.
 *
 * Copyright (C) 2015 Matthias Stumpp <mstumpp@gmail.com>
 * Copyright (C) 2015 Alexander Noe <aleexnoe@gmail.com>
 *
 * This file has no license. Only Chuck Norris can compile it.
 ******************************************************************************/

#pragma once
#ifndef C7A_API_REDUCE_HEADER
#define C7A_API_REDUCE_HEADER

#include <c7a/api/dop_node.hpp>
#include <c7a/common/logger.hpp>
#include <c7a/common/types.hpp>
#include <c7a/core/reduce_post_table.hpp>
#include <c7a/core/reduce_pre_table.hpp>

#include <functional>
#include <string>
#include <type_traits>
#include <typeinfo>
#include <utility>
#include <vector>

namespace c7a {
namespace api {

//! \addtogroup api Interface
//! \{

/*!
 * A DIANode which performs a Reduce operation. Reduce groups the elements in a
 * DIA by their key and reduces every key bucket to a single element each. The
 * ReduceNode stores the key_extractor and the reduce_function UDFs. The
 * chainable LOps ahead of the Reduce operation are stored in the Stack. The
 * ReduceNode has the type ValueType, which is the result type of the
 * reduce_function.
 *
<<<<<<< HEAD
 * \tparam ValueType Output type of the Reduce operation.
 * \tparam Stack Function stack, which contains the chained lambdas between the last and this DIANode.
=======
 * \tparam ValueType Output type of the Reduce operation
 * \tparam Stack Function stack, which contains the chained lambdas between the
 *  last and this DIANode.
>>>>>>> db2fdd34
 * \tparam KeyExtractor Type of the key_extractor function.
 * \tparam ReduceFunction Type of the reduce_function.
 * \tparam PreservesKey Whether to reuse the key once extracted in during pre reduce (false) or let
 *         the post reduce extract the key again (true).
 */
template <typename ValueType, typename ParentDIARef,
          typename KeyExtractor, typename ReduceFunction,
          const bool PreservesKey, typename InputType>
class ReduceNode : public DOpNode<ValueType>
{
    static const bool debug = false;

    using Super = DOpNode<ValueType>;

    using Key = typename common::FunctionTraits<KeyExtractor>::result_type;

    using Value = typename common::FunctionTraits<ReduceFunction>::result_type;

    using ReduceArg = typename common::FunctionTraits<ReduceFunction>
                      ::template arg<0>;

    typedef std::pair<Key, Value> KeyValuePair;

    using Super::context_;
    using Super::result_file_;

public:
    /*!
     * Constructor for a ReduceNode. Sets the DataManager, parent, stack,
     * key_extractor and reduce_function.
     *
     * \param parent Parent DIARef.
     * and this node
     * \param key_extractor Key extractor function
     * \param reduce_function Reduce function
     */
    ReduceNode(const ParentDIARef& parent,
               KeyExtractor key_extractor,
               ReduceFunction reduce_function)
        : DOpNode<ValueType>(parent.ctx(), { parent.node() }, "Reduce"),
          key_extractor_(key_extractor),
          reduce_function_(reduce_function),
          channel_(parent.ctx().data_manager().GetNewChannel()),
          emitters_(channel_->OpenWriters()),
          reduce_pre_table_(parent.ctx().number_worker(), key_extractor,
                            reduce_function_, emitters_)
    {

        // Hook PreOp
        auto pre_op_fn = [=](const InputType& input) {
                             PreOp(input);
                         };
        // close the function stack with our pre op and register it at
        // parent node for output
        auto lop_chain = parent.stack().push(pre_op_fn).emit();
        parent.node()->RegisterChild(lop_chain);
    }

    //! Virtual destructor for a ReduceNode.
    virtual ~ReduceNode() { }

    /*!
     * Actually executes the reduce operation. Uses the member functions PreOp,
     * MainOp and PostOp.
     */
    void Execute() override {
        this->StartExecutionTimer();
        MainOp();
        this->StopExecutionTimer();
    }

    void PushData() override {
        // TODO(ms): this is not what should happen: every thing is reduced again:

        using ReduceTable
                  = core::ReducePostTable<KeyExtractor, ReduceFunction, false>;

        ReduceTable table(key_extractor_, reduce_function_,
                          DIANode<ValueType>::callbacks());

        if (PreservesKey) {
            //we actually want to wire up callbacks in the ctor and NOT use this blocking method
            auto reader = channel_->OpenReader();
            sLOG << "reading data from" << channel_->id() <<
                "to push into post table which flushes to" <<
                result_file_.ToString();
            while (reader.HasNext()) {
                table.Insert(reader.template Next<Value>());
            }

            table.Flush();
        }
        else {
            //we actually want to wire up callbacks in the ctor and NOT use this blocking method
            auto reader = channel_->OpenReader();
            sLOG << "reading data from" << channel_->id() <<
                "to push into post table which flushes to" <<
                result_file_.ToString();
            while (reader.HasNext()) {
                table.Insert(reader.template Next<KeyValuePair>());
            }
            table.Flush();
        }
    }

    void Dispose() override { }

    /*!
     * Produces a function stack, which only contains the PostOp function.
     * \return PostOp function stack
     */
    auto ProduceStack() {
        // Hook PostOp
        auto post_op_fn = [=](const ValueType& elem, auto emit_func) {
                              return this->PostOp(elem, emit_func);
                          };

        return MakeFunctionStack<ValueType>(post_op_fn);
    }

    /*!
     * Returns "[ReduceNode]" and its id as a string.
     * \return "[ReduceNode]"
     */
    std::string ToString() override {
        return "[ReduceNode] Id: " + result_file_.ToString();
    }

private:
    //!Key extractor function
    KeyExtractor key_extractor_;
    //!Reduce function
    ReduceFunction reduce_function_;

    data::ChannelPtr channel_;

    std::vector<data::BlockWriter> emitters_;

    core::ReducePreTable<KeyExtractor, ReduceFunction, PreservesKey>
    reduce_pre_table_;

    //! Locally hash elements of the current DIA onto buckets and reduce each
    //! bucket to a single value, afterwards send data to another worker given
    //! by the shuffle algorithm.
    void PreOp(const InputType& input) {
        reduce_pre_table_.Insert(input);
    }

    //!Receive elements from other workers.
    auto MainOp() {
        LOG << ToString() << " running main op";
        //Flush hash table before the postOp
        reduce_pre_table_.Flush();
        reduce_pre_table_.CloseEmitter();
    }

    //! Hash recieved elements onto buckets and reduce each bucket to a single value.
    template <typename Emitter>
    void PostOp(ValueType input, Emitter emit_func) {
        emit_func(input);
    }
};

template <typename ValueType, typename Stack>
template <typename KeyExtractor, typename ReduceFunction>
auto DIARef<ValueType, Stack>::ReduceBy(
    const KeyExtractor &key_extractor,
    const ReduceFunction &reduce_function) const {

    using DOpResult
              = typename common::FunctionTraits<ReduceFunction>::result_type;

    static_assert(
        std::is_convertible<
            ValueType,
            typename common::FunctionTraits<ReduceFunction>::template arg<0>
            >::value,
        "ReduceFunction has the wrong input type");

    static_assert(
        std::is_convertible<
            ValueType,
            typename common::FunctionTraits<ReduceFunction>::template arg<1>
            >::value,
        "ReduceFunction has the wrong input type");

    static_assert(
        std::is_same<
            DOpResult,
            ValueType>::value,
        "ReduceFunction has the wrong output type");

    static_assert(
        std::is_same<
            typename std::decay<typename common::FunctionTraits<KeyExtractor>
                                ::template arg<0> >::type,
            ValueType>::value,
        "KeyExtractor has the wrong input type");

    using ReduceResultNode
              = ReduceNode<DOpResult, DIARef, KeyExtractor,
                           ReduceFunction, true, ValueType>;
    auto shared_node
        = std::make_shared<ReduceResultNode>(*this,
                                             key_extractor,
                                             reduce_function);

    auto reduce_stack = shared_node->ProduceStack();

    return DIARef<DOpResult, decltype(reduce_stack)>(
        shared_node,
        reduce_stack,
        { AddChildStatsNode("ReduceBy", "DOp") });
}

template <typename ValueType, typename Stack>
template <typename ReduceFunction>
auto DIARef<ValueType, Stack>::ReducePair(
    const ReduceFunction &reduce_function) const {

    using DOpResult
              = typename common::FunctionTraits<ReduceFunction>::result_type;

    static_assert(common::is_pair<ValueType>::value,
                  "ValueType is not a pair");

    static_assert(
        std::is_convertible<
            typename ValueType::second_type,
            typename common::FunctionTraits<ReduceFunction>::template arg<0>
            >::value,
        "ReduceFunction has the wrong input type");

    static_assert(
        std::is_convertible<
            typename ValueType::second_type,
            typename common::FunctionTraits<ReduceFunction>::template arg<1>
            >::value,
        "ReduceFunction has the wrong input type");

    static_assert(
        std::is_same<
            DOpResult,
            typename ValueType::second_type>::value,
        "ReduceFunction has the wrong output type");

    using Key = typename ValueType::first_type;

    using ReduceResultNode
              = ReduceNode<DOpResult, DIARef, std::function<Key(Key)>,
                           ReduceFunction, false, ValueType>;
    auto shared_node
        = std::make_shared<ReduceResultNode>(*this,
                                             [](Key key) {
                                                 //This function should not be
                                                 //called, it is only here to
                                                 //give the key type to the
                                                 //hashtables.
                                                 assert(1 == 0);
                                                 key = key;
                                                 return Key();
                                             },
                                             reduce_function);

    auto reduce_stack = shared_node->ProduceStack();

    return DIARef<DOpResult, decltype(reduce_stack)>(
        shared_node,
        reduce_stack,
        { AddChildStatsNode("ReducePair", "DOp") });
}

template <typename ValueType, typename Stack>
template <typename KeyExtractor, typename ReduceFunction>
auto DIARef<ValueType, Stack>::ReduceByKey(
    const KeyExtractor &key_extractor,
    const ReduceFunction &reduce_function) const {

    using DOpResult
              = typename common::FunctionTraits<ReduceFunction>::result_type;

    static_assert(
        std::is_convertible<
            ValueType,
            typename common::FunctionTraits<ReduceFunction>::template arg<0>
            >::value,
        "ReduceFunction has the wrong input type");

    static_assert(
        std::is_convertible<
            ValueType,
            typename common::FunctionTraits<ReduceFunction>::template arg<1>
            >::value,
        "ReduceFunction has the wrong input type");

    static_assert(
        std::is_same<
            DOpResult,
            ValueType>::value,
        "ReduceFunction has the wrong output type");

    static_assert(
        std::is_same<
            typename std::decay<typename common::FunctionTraits<KeyExtractor>::
                                template arg<0> >::type,
            ValueType>::value,
        "KeyExtractor has the wrong input type");

    using ReduceResultNode
              = ReduceNode<DOpResult, DIARef, KeyExtractor,
                           ReduceFunction, false, ValueType>;
    auto shared_node
        = std::make_shared<ReduceResultNode>(*this,
                                             key_extractor,
                                             reduce_function);

    auto reduce_stack = shared_node->ProduceStack();

    return DIARef<DOpResult, decltype(reduce_stack)>(
        shared_node,
        reduce_stack,
        { AddChildStatsNode("ReduceByKey", "DOp") });
}

//! \}

} // namespace api
} // namespace c7a

#endif // !C7A_API_REDUCE_HEADER

/******************************************************************************/<|MERGE_RESOLUTION|>--- conflicted
+++ resolved
@@ -2,8 +2,7 @@
  * c7a/api/reduce.hpp
  *
  * DIANode for a reduce operation. Performs the actual reduce operation
- *
- * Part of Project c7a.
+ * * Part of Project c7a.
  *
  * Copyright (C) 2015 Matthias Stumpp <mstumpp@gmail.com>
  * Copyright (C) 2015 Alexander Noe <aleexnoe@gmail.com>
@@ -42,22 +41,17 @@
  * ReduceNode has the type ValueType, which is the result type of the
  * reduce_function.
  *
-<<<<<<< HEAD
- * \tparam ValueType Output type of the Reduce operation.
- * \tparam Stack Function stack, which contains the chained lambdas between the last and this DIANode.
-=======
  * \tparam ValueType Output type of the Reduce operation
  * \tparam Stack Function stack, which contains the chained lambdas between the
  *  last and this DIANode.
->>>>>>> db2fdd34
  * \tparam KeyExtractor Type of the key_extractor function.
  * \tparam ReduceFunction Type of the reduce_function.
- * \tparam PreservesKey Whether to reuse the key once extracted in during pre reduce (false) or let
- *         the post reduce extract the key again (true).
+ * \tparam RobustKey Whether to reuse the key once extracted in during pre reduce
+ * (false) or let the post reduce extract the key again (true).
  */
 template <typename ValueType, typename ParentDIARef,
           typename KeyExtractor, typename ReduceFunction,
-          const bool PreservesKey, typename InputType>
+          const bool RobustKey, typename InputType>
 class ReduceNode : public DOpNode<ValueType>
 {
     static const bool debug = false;
@@ -130,7 +124,7 @@
         ReduceTable table(key_extractor_, reduce_function_,
                           DIANode<ValueType>::callbacks());
 
-        if (PreservesKey) {
+        if (RobustKey) {
             //we actually want to wire up callbacks in the ctor and NOT use this blocking method
             auto reader = channel_->OpenReader();
             sLOG << "reading data from" << channel_->id() <<
@@ -188,7 +182,7 @@
 
     std::vector<data::BlockWriter> emitters_;
 
-    core::ReducePreTable<KeyExtractor, ReduceFunction, PreservesKey>
+    core::ReducePreTable<KeyExtractor, ReduceFunction, RobustKey>
     reduce_pre_table_;
 
     //! Locally hash elements of the current DIA onto buckets and reduce each
