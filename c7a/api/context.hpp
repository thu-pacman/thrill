/*******************************************************************************
 * c7a/api/context.hpp
 *
 * Part of Project c7a.
 *
 * Copyright (C) 2015 Alexander Noe <aleexnoe@gmail.com>
 * Copyright (C) 2015 Tobias Sturm <mail@tobiassturm.de>
 *
 * This file has no license. Only Chuck Norris can compile it.
 ******************************************************************************/

#pragma once
#ifndef C7A_API_CONTEXT_HEADER
#define C7A_API_CONTEXT_HEADER

#include <c7a/api/stats_graph.hpp>
#include <c7a/common/config.hpp>
#include <c7a/common/stats.hpp>
#include <c7a/data/manager.hpp>
#include <c7a/net/manager.hpp>
#include <c7a/net/flow_control_channel.hpp>
#include <c7a/net/flow_control_manager.hpp>

#include <cassert>
#include <cstdio>
#include <fstream>
#include <string>
#include <vector>

namespace c7a {
namespace api {

//! \addtogroup api Interface
//! \{

/*!
 * The Context of a job is a unique instance per worker which holds
 *  references to all underlying parts of c7a. The context is able to give
 *  references to the  \ref c7a::data::Manager "data manager", the
 * \ref c7a::net::Group  "net group"
 * \ref c7a::common::Stats "stats" and
 * \ref c7a::common::StatsGraph "stats graph".
 * Threads share the data manager and
 * the net group via the context object.
 */
class Context
{
public:
    Context(net::Manager& net_manager, net::FlowControlChannelManager& flow_manager, data::Manager& data_manager, size_t workers_per_computing_node, size_t worker_id)
        : net_manager_(net_manager)
        , flow_manager_(flow_manager)
        , data_manager_(data_manager)
        , worker_id_(worker_id)
        , workers_per_computing_node_(workers_per_computing_node)
    { }

    //! Returns a reference to the data manager, which gives iterators and
    //! emitters for data.
    data::Manager & data_manager() const {
        return data_manager_;
    }

    /**
     * @brief Gets the flow control channel for the current worker.
     *
     * @return The flow control channel instance for this worker.
     */
    net::FlowControlChannel & flow_control_channel() {
        return flow_manager_.GetFlowControlChannel(worker_id_);
    }

<<<<<<< HEAD
    //! Returns the total number of computing_nodes.
    size_t number_computing_node() const {
        return net_manager_.num_nodes();
    }

    //! Returns the number of nodes that is hosted on each computing_node
    size_t workers_per_computing_node() const {
        return workers_per_computing_node_;
    }

    size_t rank() const {
        return workers_per_computing_node() * computing_node_id() + worker_id();
    }

    size_t max_rank() {
        return number_computing_node() * workers_per_computing_node() - 1;
=======
    //! Returns the total number of workers.
    size_t number_worker() const {
        return job_manager_.net_manager().Size();
    }

    //! Returns the rank of this worker. Between 0 and number_worker() - 1
    size_t rank() const {
        return job_manager_.net_manager().MyRank();
    }

    common::Stats<common::g_enable_stats> & stats() {
        return stats_;
>>>>>>> 6ec0421f
    }

    size_t num_workers() {
        return max_rank() + 1;
    }

    //! Returns id of this computing_node in the cluser
    //! A computing_node is a machine in the cluster that hosts multiple workers
    size_t computing_node_id() const {
        return net_manager_.my_node_rank();
    }

    //! Returns the local id ot this worker on the computing_node
    //! A worker is _locally_ identified by this id
    size_t worker_id() const {
        return worker_id_;
    }

    //! Returns the stas object for this worker
    common::Stats<ENABLE_STATS> & stats() {
        return stats_;
    }

    //! Returns the stats graph object for this worker
    api::StatsGraph & stats_graph() {
        return stats_graph_;
    }

private:
<<<<<<< HEAD
    //! net::Manager instance that is shared among workers
    net::Manager& net_manager_;

    //! net::FlowControlChannelManager instance that is shared among workers
    net::FlowControlChannelManager& flow_manager_;

    //! data::Manager instance that is shared among workers
    data::Manager& data_manager_;

    //! Stats object that is uniquely held for this worker
    common::Stats<ENABLE_STATS> stats_;

    //! StatsGrapg object that is uniquely held for this worker
=======
    core::JobManager& job_manager_;
    common::Stats<common::g_enable_stats> stats_;
>>>>>>> 6ec0421f
    api::StatsGraph stats_graph_;

    //! number of this computing_node context, 0..p-1, within this compute node
    size_t worker_id_;

    //! number of workers hosted per computing_node
    size_t workers_per_computing_node_;
};

//! Outputs the context as <computing node id>:<worker id> to an std::ostream
static inline std::ostream& operator << (std::ostream& os, const Context& ctx) {
    return os << ctx.computing_node_id() << ":" << ctx.worker_id();
}

//! Executes the given job startpoint with a context instance.
//! Startpoint may be called multiple times with concurrent workers (threads)
//! and different context instances.
//!
//! \returns 0 if execution was fine on all threads. Otherwise, the first
//! non-zero return value of any thread is returned.
int Execute(
    int argc, char* const* argv,
<<<<<<< HEAD
    std::function<int(Context&)> job_startpoint,
    const std::string& log_prefix = "");
=======
    std::function<void(Context&)> job_startpoint,
    size_t local_worker_count = 1, const std::string& log_prefix = "");
>>>>>>> 6ec0421f

/*!
 * Function to run a number of computing_nodes as locally independent threads, which
 * still communicate via TCP sockets (threads_per_computing_node = 1)
 */
void
ExecuteLocalThreadsTCP(const size_t& computing_nodes, const size_t& port_base,
                       std::function<void(Context&)> job_startpoint);
//TODO maybe this should be moved somewhere into test/helpers -ts

/*!
 * Helper Function to ExecuteLocalThreads in test suite for many different
 * numbers of local computing_nodes as independent threads.
 */
void ExecuteLocalTestsTCP(std::function<void(Context&)> job_startpoint);
//TODO maybe this should be moved somewhere into test/helpers -ts

/*!
 * Function to run a number of mock compute nodes as locally independent
 * threads, which communicate via internal stream sockets.
 */
void
ExecuteLocalMock(size_t node_count, size_t local_computing_node_count,
                 std::function<void(api::Context&, size_t)> job_startpoint);

/*!
 * Helper Function to execute tests using mock networks in test suite for many
 * different numbers of node and computing_nodes as independent threads in one program.
 */
void ExecuteLocalTests(std::function<void(Context&)> job_startpoint);

/*!
 * Executes the given job_startpoint within the same thread -->
 * one computing node with one thread
 */
<<<<<<< HEAD
void ExecuteSameThread(std::function<void(Context&)> job_startpoint);
=======
void ExecuteLocalTests(std::function<void(Context&)> job_startpoint,
                       const std::string& log_prefix = std::string());

/*!
 * Executes the given job startpoint with a context instance.  Startpoints may
 * be called multiple times with concurrent threads and different context
 * instances across different workers.  The c7a configuration is taken from
 * environment variables starting the C7A_.
 *
 * C7A_RANK contains the rank of this worker
 *
 * C7A_HOSTLIST contains a space- or comma-separated list of host:ports to connect to.
 *
 * \returns 0 if execution was fine on all threads. Otherwise, the first
 * non-zero return value of any thread is returned.
 */
int ExecuteEnv(
    std::function<void(Context&)> job_startpoint,
    const std::string& log_prefix = std::string());
>>>>>>> 6ec0421f

//! \}

} // namespace api

//! imported from api namespace
using c7a::api::Context;

} // namespace c7a

#endif // !C7A_API_CONTEXT_HEADER

/******************************************************************************/<|MERGE_RESOLUTION|>--- conflicted
+++ resolved
@@ -69,7 +69,6 @@
         return flow_manager_.GetFlowControlChannel(worker_id_);
     }
 
-<<<<<<< HEAD
     //! Returns the total number of computing_nodes.
     size_t number_computing_node() const {
         return net_manager_.num_nodes();
@@ -86,20 +85,9 @@
 
     size_t max_rank() {
         return number_computing_node() * workers_per_computing_node() - 1;
-=======
-    //! Returns the total number of workers.
-    size_t number_worker() const {
-        return job_manager_.net_manager().Size();
-    }
-
-    //! Returns the rank of this worker. Between 0 and number_worker() - 1
-    size_t rank() const {
-        return job_manager_.net_manager().MyRank();
-    }
 
     common::Stats<common::g_enable_stats> & stats() {
         return stats_;
->>>>>>> 6ec0421f
     }
 
     size_t num_workers() {
@@ -129,7 +117,6 @@
     }
 
 private:
-<<<<<<< HEAD
     //! net::Manager instance that is shared among workers
     net::Manager& net_manager_;
 
@@ -143,11 +130,7 @@
     common::Stats<ENABLE_STATS> stats_;
 
     //! StatsGrapg object that is uniquely held for this worker
-=======
-    core::JobManager& job_manager_;
     common::Stats<common::g_enable_stats> stats_;
->>>>>>> 6ec0421f
-    api::StatsGraph stats_graph_;
 
     //! number of this computing_node context, 0..p-1, within this compute node
     size_t worker_id_;
@@ -169,13 +152,8 @@
 //! non-zero return value of any thread is returned.
 int Execute(
     int argc, char* const* argv,
-<<<<<<< HEAD
-    std::function<int(Context&)> job_startpoint,
+    std::function<void(Context&)> job_startpoint,
     const std::string& log_prefix = "");
-=======
-    std::function<void(Context&)> job_startpoint,
-    size_t local_worker_count = 1, const std::string& log_prefix = "");
->>>>>>> 6ec0421f
 
 /*!
  * Function to run a number of computing_nodes as locally independent threads, which
@@ -211,9 +189,8 @@
  * Executes the given job_startpoint within the same thread -->
  * one computing node with one thread
  */
-<<<<<<< HEAD
 void ExecuteSameThread(std::function<void(Context&)> job_startpoint);
-=======
+
 void ExecuteLocalTests(std::function<void(Context&)> job_startpoint,
                        const std::string& log_prefix = std::string());
 
@@ -233,7 +210,6 @@
 int ExecuteEnv(
     std::function<void(Context&)> job_startpoint,
     const std::string& log_prefix = std::string());
->>>>>>> 6ec0421f
 
 //! \}
 
