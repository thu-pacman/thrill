/*******************************************************************************
 * c7a/api/context.hpp
 *
 * Model real-time or backtesting Portfolio with Positions, TradeLog and more.
 ******************************************************************************/

#ifndef C7A_API_CONTEXT_HEADER
#define C7A_API_CONTEXT_HEADER

#include <cassert>
#include <fstream>
#include <string>
#include <vector>

#include "dia.hpp"
#include "dia_node.hpp"
#include "read_node.hpp"
#include "../data/data_manager.hpp"

namespace c7a {

class Context {
public:
    Context() {};
    virtual ~Context() { }

    template <typename read_fn_t>
<<<<<<< HEAD
    auto ReadFromFileSystem(std::string filepath,
                            const read_fn_t &read_fn) {
        (void) filepath; //TODO remove | to supress warning

=======
    auto ReadFromFileSystem(const std::string& filepath,
                            const read_fn_t &read_fn)
    {
        // Set types
>>>>>>> b5ed2450
        using read_result_t = typename FunctionTraits<read_fn_t>::result_type;
        using ReadResultNode = ReadNode<read_result_t, read_fn_t>;

        ReadResultNode* read_node 
            = new ReadResultNode(data_manager_, 
                                 {}, 
                                 read_fn, 
                                 filepath);

        auto read_stack = read_node->ProduceStack();
        return DIA<read_result_t, decltype(read_stack)>
            (read_node, read_stack);
    }

    template <typename T, typename L, typename write_fn_t>
    void WriteToFileSystem(DIA<T, L> dia, std::string filepath,
                           const write_fn_t& write_fn)
    {
        (void) filepath; //TODO remove | to supress warning
        (void) dia ;     //TODO remove | to supress warning
        (void) write_fn;     //TODO remove | to supress warning
    }
private:
    data::DataManager data_manager_;
};

} // namespace c7a

#endif // !C7A_API_CONTEXT_HEADER

/******************************************************************************/<|MERGE_RESOLUTION|>--- conflicted
+++ resolved
@@ -25,17 +25,9 @@
     virtual ~Context() { }
 
     template <typename read_fn_t>
-<<<<<<< HEAD
     auto ReadFromFileSystem(std::string filepath,
                             const read_fn_t &read_fn) {
         (void) filepath; //TODO remove | to supress warning
-
-=======
-    auto ReadFromFileSystem(const std::string& filepath,
-                            const read_fn_t &read_fn)
-    {
-        // Set types
->>>>>>> b5ed2450
         using read_result_t = typename FunctionTraits<read_fn_t>::result_type;
         using ReadResultNode = ReadNode<read_result_t, read_fn_t>;
 
