/*******************************************************************************
 * c7a/api/prefixsum_node.hpp
 *
 * Part of Project c7a.
 *
 * Copyright (C) 2015 Alexander Noe <aleexnoe@gmail.com>
 *
 * This file has no license. Only Chuck Norris can compile it.
 ******************************************************************************/

#pragma once
#ifndef C7A_API_PREFIXSUM_NODE_HEADER
#define C7A_API_PREFIXSUM_NODE_HEADER

#include "function_stack.hpp"
#include "dia.hpp"
#include <c7a/net/group.hpp>
#include <c7a/net/collective_communication.hpp>
#include <c7a/net/flow_control_channel.hpp>
#include <c7a/net/flow_control_manager.hpp>
#include <c7a/common/logger.hpp>

namespace c7a {
namespace api {

template <typename ParentType, typename ValueType, typename Stack, typename SumFunction>
class PrefixSumNode : public DOpNode<ValueType>
{
    static const bool debug = false;

    using Super = DOpNode<ParentType>;
    using Super::context_;
    using Super::data_id_;

public:
    PrefixSumNode(Context& ctx,
<<<<<<< HEAD
				  DIANode<ParentType>* parent,
				  Stack& stack,
				  SumFunction sum_function,
				  ValueType neutral_element
		)
        : DOpNode<ValueType>(ctx, { parent }),
=======
                  DIANode<Input>* parent,
                  Stack& stack,
                  SumFunction sum_function)
        : DOpNode<Output>(ctx, { parent }),
>>>>>>> 37737748
          stack_(stack),
          sum_function_(sum_function),
		  local_sum_(neutral_element),
		  neutral_element_(neutral_element)
    {
        // Hook PreOp(s)
<<<<<<< HEAD
        auto pre_op_fn = [=](ParentType input) {
=======
        auto pre_op_fn = [ = ](Input input) {
>>>>>>> 37737748
                             PreOp(input);
                         };

        auto lop_chain = stack_.push(pre_op_fn).emit();

        parent->RegisterChild(lop_chain);
    }

    virtual ~PrefixSumNode() { }

    //! Executes the sum operation.
    void Execute() override {
        MainOp();
    }

    /*!
     * Produces an 'empty' function stack, which only contains the identity emitter function.
     * \return Empty function stack
     */
    auto ProduceStack() {
        // Hook Identity
<<<<<<< HEAD
        auto id_fn = [=](ValueType t, auto emit_func) {
=======
        auto id_fn = [ = ](Input t, auto emit_func) {
>>>>>>> 37737748
                         return emit_func(t);
                     };

		
        return MakeFunctionStack<ValueType>(id_fn);
    }

    /*!
     * Returns "[PrefixSumNode]" as a string.
     * \return "[PrefixSumNode]"
     */
    std::string ToString() override {
        return "[PrefixSumNode] Id:" + data_id_.ToString();
    }

private:
    //! Local stack.
    Stack stack_;
    //! The sum function which is applied to two elements.
    SumFunction sum_function_;
    //! Local sum to be used in all reduce operation.
<<<<<<< HEAD
    ValueType local_sum_;
	//! Neutral element.
	ValueType neutral_element_;
	//! Local data
	std::vector<ParentType> data_;

    void PreOp(ValueType input) {
		LOG << "Input: " << input;
        local_sum_ = sum_function_(local_sum_, input);
		data_.push_back(input);
=======
    Input local_sum = 0;
    //! Local data
    std::vector<Input> data_;

    void PreOp(SumArg0 input) {
        LOG << "Input: " << input;
        local_sum = sum_function_(local_sum, input);
        data_.push_back(input);
>>>>>>> 37737748
    }

    void MainOp() {
        LOG << "MainOp processing";
        net::FlowControlChannel& channel = context_.get_flow_control_channel();
<<<<<<< HEAD
		
		ValueType prefix_sum = channel.PrefixSum(local_sum_, sum_function_, false);

		if(context_.rank() == 0) {
			prefix_sum = neutral_element_;
		}

		for (size_t i = 0; i < data_.size(); i++) {
			prefix_sum = sum_function_(prefix_sum, data_[i]);
			for (auto func : DIANode<ValueType>::callbacks_) {
				func(prefix_sum);
			}
	   }
=======

        Input prefix_sum = channel.PrefixSum(local_sum, sum_function_, false);

        for (size_t i = 0; i < data_.size(); i++) {
            prefix_sum = sum_function_(prefix_sum, data_[i]);
            for (auto func : DIANode<Output>::callbacks_) {
                func(prefix_sum);
            }
        }
>>>>>>> 37737748
    }

    void PostOp() { }
};

template <typename ParentType, typename ValueType, typename Stack>
template <typename SumFunction>
auto DIARef<ParentType, ValueType, Stack>::PrefixSum(const SumFunction &sum_function, ValueType neutral_element) {

    using SumResultNode
<<<<<<< HEAD
              = PrefixSumNode<ParentType, ValueType,
                        decltype(local_stack_), SumFunction>;
=======
              = PrefixSumNode<SumArgument0, SumResult,
                              decltype(local_stack_), SumFunction>;
>>>>>>> 37737748

    auto shared_node
        = std::make_shared<SumResultNode>(node_->get_context(),
                                          node_.get(),
                                          local_stack_,
                                          sum_function,
										  neutral_element
			);

    auto sum_stack = shared_node->ProduceStack();

    return DIARef<ValueType, ValueType, decltype(sum_stack)>
               (std::move(shared_node), sum_stack);
}
}
} // namespace api

#endif // !C7A_API_PREFIXSUM_NODE_HEADER

/******************************************************************************/<|MERGE_RESOLUTION|>--- conflicted
+++ resolved
@@ -14,6 +14,8 @@
 
 #include "function_stack.hpp"
 #include "dia.hpp"
+#include "context.hpp"
+#include "function_stack.hpp"
 #include <c7a/net/group.hpp>
 #include <c7a/net/collective_communication.hpp>
 #include <c7a/net/flow_control_channel.hpp>
@@ -24,7 +26,7 @@
 namespace api {
 
 template <typename ParentType, typename ValueType, typename Stack, typename SumFunction>
-class PrefixSumNode : public DOpNode<ValueType>
+class PrefixSumNode : public DOpNode<ParentType>
 {
     static const bool debug = false;
 
@@ -33,38 +35,27 @@
     using Super::data_id_;
 
 public:
+
     PrefixSumNode(Context& ctx,
-<<<<<<< HEAD
 				  DIANode<ParentType>* parent,
 				  Stack& stack,
 				  SumFunction sum_function,
-				  ValueType neutral_element
-		)
+				  ValueType neutral_element)
         : DOpNode<ValueType>(ctx, { parent }),
-=======
-                  DIANode<Input>* parent,
-                  Stack& stack,
-                  SumFunction sum_function)
-        : DOpNode<Output>(ctx, { parent }),
->>>>>>> 37737748
-          stack_(stack),
+		  stack_(stack),
           sum_function_(sum_function),
 		  local_sum_(neutral_element),
 		  neutral_element_(neutral_element)
-    {
-        // Hook PreOp(s)
-<<<<<<< HEAD
-        auto pre_op_fn = [=](ParentType input) {
-=======
-        auto pre_op_fn = [ = ](Input input) {
->>>>>>> 37737748
-                             PreOp(input);
-                         };
+		{
+			// Hook PreOp(s)
+			auto pre_op_fn = [=](ValueType input) {
+				PreOp(input);
+			};
 
-        auto lop_chain = stack_.push(pre_op_fn).emit();
+			auto lop_chain = stack_.push(pre_op_fn).emit();
 
-        parent->RegisterChild(lop_chain);
-    }
+			parent->RegisterChild(lop_chain);
+		}
 
     virtual ~PrefixSumNode() { }
 
@@ -79,11 +70,7 @@
      */
     auto ProduceStack() {
         // Hook Identity
-<<<<<<< HEAD
         auto id_fn = [=](ValueType t, auto emit_func) {
-=======
-        auto id_fn = [ = ](Input t, auto emit_func) {
->>>>>>> 37737748
                          return emit_func(t);
                      };
 
@@ -105,33 +92,21 @@
     //! The sum function which is applied to two elements.
     SumFunction sum_function_;
     //! Local sum to be used in all reduce operation.
-<<<<<<< HEAD
     ValueType local_sum_;
 	//! Neutral element.
 	ValueType neutral_element_;
 	//! Local data
-	std::vector<ParentType> data_;
+	std::vector<ValueType> data_;
 
     void PreOp(ValueType input) {
 		LOG << "Input: " << input;
         local_sum_ = sum_function_(local_sum_, input);
 		data_.push_back(input);
-=======
-    Input local_sum = 0;
-    //! Local data
-    std::vector<Input> data_;
-
-    void PreOp(SumArg0 input) {
-        LOG << "Input: " << input;
-        local_sum = sum_function_(local_sum, input);
-        data_.push_back(input);
->>>>>>> 37737748
     }
 
     void MainOp() {
         LOG << "MainOp processing";
         net::FlowControlChannel& channel = context_.get_flow_control_channel();
-<<<<<<< HEAD
 		
 		ValueType prefix_sum = channel.PrefixSum(local_sum_, sum_function_, false);
 
@@ -145,17 +120,6 @@
 				func(prefix_sum);
 			}
 	   }
-=======
-
-        Input prefix_sum = channel.PrefixSum(local_sum, sum_function_, false);
-
-        for (size_t i = 0; i < data_.size(); i++) {
-            prefix_sum = sum_function_(prefix_sum, data_[i]);
-            for (auto func : DIANode<Output>::callbacks_) {
-                func(prefix_sum);
-            }
-        }
->>>>>>> 37737748
     }
 
     void PostOp() { }
@@ -166,13 +130,8 @@
 auto DIARef<ParentType, ValueType, Stack>::PrefixSum(const SumFunction &sum_function, ValueType neutral_element) {
 
     using SumResultNode
-<<<<<<< HEAD
               = PrefixSumNode<ParentType, ValueType,
                         decltype(local_stack_), SumFunction>;
-=======
-              = PrefixSumNode<SumArgument0, SumResult,
-                              decltype(local_stack_), SumFunction>;
->>>>>>> 37737748
 
     auto shared_node
         = std::make_shared<SumResultNode>(node_->get_context(),
