/*******************************************************************************
 * c7a/api/dia.hpp
 *
 * Model real-time or backtesting Portfolio with Positions, TradeLog and more.
 ******************************************************************************/
#pragma once

#include <vector>
#include <string>
#include "../data/data_manager.hpp"

namespace c7a {

class DIABase {
public:

    typedef std::vector<DIABase*> DIABaseVector;

    DIABase(data::DataManager &data_manager, const DIABaseVector& parents)
<<<<<<< HEAD
        : data_manager_(data_manager), parents_(parents) { 
        for (auto parent : parents_) {
            parent->add_child(this);
        }
=======
        : data_manager_(data_manager), parents_(parents)
    {
        data_id_ = data_manager_.AllocateDIA();
>>>>>>> 151d44c7
    }

    virtual ~DIABase() {}

    virtual void execute() {}

    virtual std::string ToString() { return "DIABase"; }

    const DIABaseVector& get_childs() {
        return childs_;
    }

    const DIABaseVector & get_parents() {
        return parents_;
    }

    data::DataManager & get_data_manager() {
        return data_manager_;
    }

    void add_child(DIABase* child) {
        childs_.push_back(child);
    }

protected:
    data::DataManager &data_manager_;
    data::DIAId data_id_;
    DIABaseVector childs_, parents_;
};

} // namespace c7a

/******************************************************************************/<|MERGE_RESOLUTION|>--- conflicted
+++ resolved
@@ -17,16 +17,11 @@
     typedef std::vector<DIABase*> DIABaseVector;
 
     DIABase(data::DataManager &data_manager, const DIABaseVector& parents)
-<<<<<<< HEAD
-        : data_manager_(data_manager), parents_(parents) { 
+        : data_manager_(data_manager), parents_(parents) {
         for (auto parent : parents_) {
             parent->add_child(this);
         }
-=======
-        : data_manager_(data_manager), parents_(parents)
-    {
         data_id_ = data_manager_.AllocateDIA();
->>>>>>> 151d44c7
     }
 
     virtual ~DIABase() {}
