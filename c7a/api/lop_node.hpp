/*******************************************************************************
 * c7a/api/lop_node.hpp
 *
 * Part of Project c7a.
 *
 *
 * This file has no license. Only Chuck Norris can compile it.
 ******************************************************************************/

#pragma once
#ifndef C7A_API_LOP_NODE_HEADER
#define C7A_API_LOP_NODE_HEADER

#include <c7a/api/dia.hpp>
#include <c7a/api/dia_node.hpp>
#include <c7a/data/file.hpp>

#include <string>
#include <vector>

namespace c7a {
namespace api {

//! \addtogroup api Interface
//! \{

/*!
 * A LOpNode which performs a chain of local operations.  LOp nodes are used for
 * caching local operation results and assignment operations.
 *
 * \tparam ParentStack Function chain, which contains the chained lambdas between
 * the last and this DIANode.
 */
template <typename ValueType, typename ParentDIARef>
class LOpNode : public DIANode<ValueType>
{
public:
    using Super = DIANode<ValueType>;
    using Super::context_;
    using Super::result_file_;

    /*!
     * Constructor for a LOpNode. Sets the Context, parents and stack.
     *
     * \param parent Parent DIARef.
     */
    LOpNode(const ParentDIARef& parent,
            const std::string& stats_tag,
            StatsNode* stats_node)
        : DIANode<ValueType>(parent.ctx(), { parent.node() }, stats_tag, stats_node)
    {
        auto save_fn =
            [=](ValueType input) {
                writer_(input);
            };
        auto lop_chain = parent.stack().push(save_fn).emit();
        parent.node()->RegisterChild(lop_chain);
    }

    //! Virtual destructor for a LOpNode.
    virtual ~LOpNode() { }

    /*!
     * Pushes elements to next node.
     * Can be skipped for LOps.
     */
    void Execute() override {
        // Push local elements to children
        writer_.Close();
    }

    void PushData() override {
        data::File::Reader reader = file_.GetReader();
        for (size_t i = 0; i < file_.NumItems(); ++i) {
            this->PushElement(reader.Next<ValueType>());
        }
    }

    void Dispose() override { }

    /*!
     * Returns "[LOpNode]" and its id as a string.
     * \return "[LOpNode]"
     */
    std::string ToString() override {
        return "[LOpNode] Id: " + result_file_.ToString();
    }

private:
    //! Local data file
    data::File file_;
    //! Data writer to local file (only active in PreOp).
    data::File::Writer writer_ = file_.GetWriter();
};

template <typename ValueType, typename Stack>
template <typename AnyStack>
DIARef<ValueType, Stack>::DIARef(const DIARef<ValueType, AnyStack>& rhs) {
    // Create new LOpNode. Transfer stack from rhs to LOpNode. Build new
    // DIARef with empty stack and LOpNode
    using LOpChainNode = LOpNode<ValueType, DIARef>;

    LOG0 << "WARNING: cast to DIARef creates LOpNode instead of inline chaining.";
    LOG0 << "Consider whether you can use auto instead of DIARef.";

    auto shared_node
        = std::make_shared<LOpChainNode>(rhs, "");
    node_ = std::move(shared_node);
}

template <typename ValueType, typename Stack>
auto DIARef<ValueType, Stack>::Collapse() const {
    // Create new LOpNode. Transfer stack from rhs to LOpNode. Build new
    // DIARef with empty stack and LOpNode
    using LOpChainNode = LOpNode<ValueType, DIARef>;

    StatsNode* stats_node = AddChildStatsNode("LOp", "LOp");
    auto shared_node
        = std::make_shared<LOpChainNode>(*this, "", stats_node);
    auto lop_stack = FunctionStack<ValueType>();

    return DIARef<ValueType, decltype(lop_stack)>
<<<<<<< HEAD
               (shared_node, 
                lop_stack, 
                { stats_node });
=======
               (shared_node,
               lop_stack,
               { AddChildStatsNode("LOp", "LOp") });
>>>>>>> 361f7fcf
}

//! \}

} // namespace api
} // namespace c7a

#endif // !C7A_API_LOP_NODE_HEADER

/******************************************************************************/<|MERGE_RESOLUTION|>--- conflicted
+++ resolved
@@ -120,15 +120,9 @@
     auto lop_stack = FunctionStack<ValueType>();
 
     return DIARef<ValueType, decltype(lop_stack)>
-<<<<<<< HEAD
                (shared_node, 
                 lop_stack, 
                 { stats_node });
-=======
-               (shared_node,
-               lop_stack,
-               { AddChildStatsNode("LOp", "LOp") });
->>>>>>> 361f7fcf
 }
 
 //! \}
