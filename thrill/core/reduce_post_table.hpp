/*******************************************************************************
 * thrill/core/reduce_post_table.hpp
 *
 * Hash table with support for reduce.
 *
 * Part of Project Thrill.
 *
 * Copyright (C) 2015 Matthias Stumpp <mstumpp@gmail.com>
 * Copyright (C) 2015 Alexander Noe <aleexnoe@gmail.com>
 * Copyright (C) 2015 Timo Bingmann <tb@panthema.net>
 *
 * This file has no license. Only Chuck Norris can compile it.
 ******************************************************************************/

#pragma once
#ifndef THRILL_CORE_REDUCE_POST_TABLE_HEADER
#define THRILL_CORE_REDUCE_POST_TABLE_HEADER

#include <thrill/api/context.hpp>
#include <thrill/common/function_traits.hpp>
#include <thrill/common/functional.hpp>
#include <thrill/common/logger.hpp>
#include <thrill/data/block_pool.hpp>
#include <thrill/data/block_sink.hpp>
#include <thrill/data/block_writer.hpp>
#include <thrill/data/file.hpp>

#include <algorithm>
#include <cassert>
#include <cmath>
#include <cstring>
#include <functional>
#include <iostream>
#include <string>
#include <utility>
#include <vector>

namespace thrill {
namespace core {

/**
 *
 * A data structure which takes an arbitrary value and extracts a key using
 * a key extractor function from that value. A key may also be provided initially
 * as part of a key/value pair, not requiring to extract a key.
 *
 * Afterwards, the key is hashed and the hash is used to assign that key/value pair
 * to some bucket. A bucket can have one or more slots to store items. There are
 * max_num_items_per_bucket slots in each bucket.
 *
 * In case a slot already has a key/value pair and the key of that value and the key of
 * the value to be inserted are them same, the values are reduced according to
 * some reduce function. No key/value is added to the current bucket.
 *
 * If the keys are different, the next slot (moving down) is considered. If the
 * slot is occupied, the same procedure happens again. This prociedure may be considered
 * as linear probing within the scope of a bucket.
 *
 * Finally, the key/value pair to be inserted may either:
 *
 * 1.) Be reduced with some other key/value pair, sharing the same key.
 * 2.) Inserted at a free slot in the bucket.
 * 3.) Trigger a resize of the data structure in case there are no more free slots
 *     in the bucket.
 *
 * The following illustrations shows the general structure of the data structure.
 * There are several buckets containing one or more slots. Each slot may store a item.
 * In order to optimize I/O, slots are organized in bucket blocks. Bucket blocks are
 * connected by pointers. Key/value pairs are directly stored in a bucket block, no
 * pointers are required here.
 *
 *
 *     Partition 0 Partition 1 Partition 2 Partition 3 Partition 4
 *     B00 B01 B02 B10 B11 B12 B20 B21 B22 B30 B31 B32 B40 B41 B42
 *    +---+---+---+---+---+---+---+---+---+---+---+---+---+---+---+
 *    ||  |   |   ||  |   |   ||  |   |   ||  |   |   ||  |   |  ||
 *    +---+---+---+---+---+---+---+---+---+---+---+---+---+---+---+
 *      |   |   |   |   |   |   |   |   |   |   |   |   |   |   |
 *      V   V   V   V   V   V   V   V   V   V   V   V   V   V   >
 *    +---+       +---+
 *    |   |       |   |
 *    +---+       +---+         ...
 *    |   |       |   |
 *    +---+       +---+
 *      |           |
 *      V           V
 *    +---+       +---+
 *    |   |       |   |
 *    +---+       +---+         ...
 *    |   |       |   |
 *    +---+       +---+
 *
 */
template <typename Key, typename HashFunction = std::hash<Key> >
class PostReduceByHashKey
{
public:
    explicit PostReduceByHashKey(const HashFunction& hash_function = HashFunction())
        : hash_function_(hash_function)
    { }

    template <typename ReducePostTable>
    size_t
    operator () (const Key& k, ReducePostTable* ht, const size_t& size) const {

        (void)ht;

        size_t hashed = hash_function_(k);

        return hashed % size;
    }

private:
    HashFunction hash_function_;
};

class PostReduceByIndex
{
public:
    PostReduceByIndex() { }

    template <typename ReducePostTable>
    size_t
    operator () (const size_t& k, ReducePostTable* ht, const size_t& size) const {

        return (k - ht->BeginLocalIndex()) % size;
    }
};

// REVIEW(ms): these two external classes make things complex, are they really
// needed? or can one move them into the main class and just do a if() switch?
// Or is there some type access reason that this cannot work?  On second
// thought: there probably is a reason. If so, please write a comment explaining
// why.
// COMMENT(tb): Type of Flushing needs be externally configurable as we have different flushes:
// currently for default reduce and for reduce to index. We use them same approach in the
// corresponding pre tables. Since the approach is templated, there are no explicit function calls.
template <typename Key,
          typename ReduceFunction,
          const bool ClearAfterFlush = false,
          typename IndexFunction = PostReduceByHashKey<Key>,
          typename EqualToFunction = std::equal_to<Key> >
class PostReduceFlushToDefault
{
public:
    PostReduceFlushToDefault(const IndexFunction& index_function = IndexFunction(),
                             const EqualToFunction& equal_to_function = EqualToFunction())
        : index_function_(index_function),
          equal_to_function_(equal_to_function)
    { }

    template <typename ReducePostTable>
    void
    operator () (ReducePostTable* ht) const {

        using KeyValuePair = typename ReducePostTable::KeyValuePair;

        using BucketBlock = typename ReducePostTable::BucketBlock;

        std::vector<BucketBlock*>& buckets_ = ht->Items();

        std::vector<data::File>& frame_files = ht->FrameFiles();

        std::vector<data::File::Writer>& frame_writers = ht->FrameWriters();

        std::vector<size_t>& num_items_per_frame = ht->NumItemsPerFrame();

        //! Data structure for second reduce table
        std::vector<BucketBlock*> second_reduce;

        for (size_t frame_id = 0; frame_id < ht->NumFrames(); frame_id++) {

            // compute frame offset of current frame
            size_t offset = frame_id * ht->FrameSize();
            size_t length = std::min<size_t>(offset + ht->FrameSize(), ht->NumBuckets());

            // get the actual reader from the file
            data::File& file = frame_files[frame_id];
            data::File::Writer& writer = frame_writers[frame_id];
            writer.Close();

            // only if items have been spilled,
            // process a second reduce
            if (file.NumItems() > 0) {

                size_t frame_length = (size_t)std::ceil(static_cast<double>(file.NumItems())
                                                        / static_cast<double>(ht->block_size_));  // TODO

                // adjust size of second reduce table
                second_reduce.resize(frame_length, nullptr);

                /////
                // reduce data from spilled files
                /////

                data::File::Reader reader = file.GetReader();

                // flag used when item is reduced to advance to next item
                bool reduced = false;

                // get the items and insert them in secondary
                // table
                while (reader.HasNext()) {

                    KeyValuePair kv = reader.Next<KeyValuePair>();

                    size_t global_index = index_function_(kv.first, ht, frame_length);

                    BucketBlock* current = second_reduce[global_index];
                    while (current != nullptr)
                    {
                        // iterate over valid items in a block
                        for (KeyValuePair* bi = current->items;
                             bi != current->items + current->size; ++bi)
                        {
                            // if item and key equals, then reduce.
                            if (equal_to_function_(kv.first, bi->first))
                            {
                                bi->second = ht->reduce_function_(bi->second, kv.second);
                                reduced = true;
                                break;
                            }
                        }

                        current = current->next;
                    }

                    if (reduced)
                    {
                        reduced = false;
                        continue;
                    }

                    current = second_reduce[global_index];

                    // have an item that needs to be added.
                    if (current == nullptr ||
                        current->size == ht->block_size_)
                    {
                        // allocate a new block of uninitialized items, postpend to bucket
                        current = static_cast<BucketBlock*>(operator new (sizeof(BucketBlock)));

                        current->size = 0;
                        current->next = second_reduce[global_index];
                        second_reduce[global_index] = current;
                    }

                    // in-place construct/insert new item in current bucket block
                    new (current->items + current->size++)KeyValuePair(kv.first, std::move(kv.second));
                }

                /////
                // reduce data from primary table
                /////
                for (size_t i = offset; i < length; i++)
                {
                    BucketBlock* current = buckets_[i];

                    while (current != nullptr)
                    {
                        for (KeyValuePair* from = current->items;
                             from != current->items + current->size; ++from)
                        {
                            // insert in second reduce table
                            size_t global_index = index_function_(from->first, ht, frame_length);
<<<<<<< HEAD
                            BucketBlock* current_second = second_reduce[global_index];
                            while (current_second != nullptr)
=======
                            BucketBlock* current = second_reduce[global_index];
                            while (current != nullptr)
>>>>>>> 93820bbc
                            {
                                // iterate over valid items in a block
                                for (KeyValuePair* bi = current_second->items;
                                     bi != current_second->items + current_second->size; ++bi)
                                {
                                    // if item and key equals, then reduce.
                                    if (equal_to_function_(from->first, bi->first))
                                    {
                                        bi->second = ht->reduce_function_(bi->second, from->second);
                                        reduced = true;
                                        break;
                                    }
                                }

                                if (reduced)
                                {
                                    break;
                                }

                                current_second = current_second->next;
                            }

                            if (reduced)
                            {
                                reduced = false;
                                continue;
                            }

                            current_second = second_reduce[global_index];

                            // have an item that needs to be added.
<<<<<<< HEAD
                            if (current_second == nullptr ||
                                current_second->size == ht->block_size_)
=======
                            if (current == nullptr ||
                                current->size == ht->block_size_)
>>>>>>> 93820bbc
                            {
                                // allocate a new block of uninitialized items, postpend to bucket
                                current_second = static_cast<BucketBlock*>(operator new (sizeof(BucketBlock)));

                                current_second->size = 0;
                                current_second->next = second_reduce[global_index];
                                second_reduce[global_index] = current_second;
                            }

                            // in-place construct/insert new item in current bucket block
                            new (current_second->items + current_second->size++)KeyValuePair(from->first, std::move(from->second));
                        }

                        // advance to next
                        if (ClearAfterFlush)
                        {
                            BucketBlock* next = current->next;
                            // destroy block
                            current->destroy_items();
                            operator delete (current);
                            current = next;
                        } else {
                            current = current->next;
                        }
                    }

<<<<<<< HEAD
                    if (ClearAfterFlush)
                    {
                        buckets_[i] = nullptr;
                    }
=======
                    buckets_[i] = nullptr;
>>>>>>> 93820bbc
                }

                if (ClearAfterFlush)
                {
                    num_items_per_frame[frame_id] = 0;
                }

                /////
                // emit data
                /////
                for (size_t i = 0; i < frame_length; i++)
                {
                    BucketBlock* current = second_reduce[i];

                    while (current != nullptr)
                    {
                        for (KeyValuePair* bi = current->items;
                             bi != current->items + current->size; ++bi)
                        {
                            ht->EmitAll(std::make_pair(bi->first, bi->second));
                        }

                        // destroy block and advance to next
                        BucketBlock* next = current->next;
                        current->destroy_items();
                        operator delete (current);
                        current = next;
                    }

                    second_reduce[i] = nullptr;
                }

            // no spilled items, just flush already reduced
            // data in primary table in current frame
            }
            else
            {
                /////
                // emit data
                /////
                for (size_t i = offset; i < length; i++)
                {
                    BucketBlock* current = buckets_[i];

                    while (current != nullptr)
                    {
                        for (KeyValuePair* bi = current->items;
                             bi != current->items + current->size; ++bi)
                        {
                            ht->EmitAll(std::make_pair(bi->first, bi->second));
                        }

                        // advance to next
                        if (ClearAfterFlush)
                        {
                            BucketBlock* next = current->next;
                            // destroy block
                            current->destroy_items();
                            operator delete (current);
                            current = next;
                        } else {
                            current = current->next;
                        }
                    }

<<<<<<< HEAD
                    if (ClearAfterFlush)
                    {
                        buckets_[i] = nullptr;
                    }
=======
                    buckets_[i] = nullptr;
>>>>>>> 93820bbc
                }
            }
        }

        // REVIEW(ms): this resets the reduce table. I think we disagree about
        // what FlushData() does: in my view it should read and emit all data
        // from the external files, but LEAVE EVERYTHING in place, such that
        // this procedure can be REPEATED. Why? because that is what
        // DIANode::PushData() requires us to do: repeatable data emitting. Is
        // that too costly? Maybe, but then the user can append a .Cache() node
        // to the ReduceTable which will create an actual storage File.  But
        // then we cannot keep the Buckets in "memory", since they would always
        // take precious RAM while other stages are executed.

        // COMMENT(tb): In Spark, computed data is NOT kept in memory by default.
        // In Spark, Cache() keeps computed data IN memory (in memory by default, but
        // there are flags to store to disk and other targets as well).
        // What you suggest is actually the opposite way of how Spark handles it, keeping
        // stuff in memory by default, no matter what...
        // I am not saying its wrong, I just don't know. I suggest we just benchmark this using
        // some big data.
        //
        // As I implemented it, I assumed that we do not have a caching mechanism by now,
        // so I required data to be recomputed if necessary and free memory after
        // each flush.
        //
        // Just a thought: If you want to keep data in memory by default, and provide
        // a method for memory -> disk transfer, calling that method Spill() would probably more
        // suitable.
        //
        // We may have some intelligent, implicit memory -> disk transfer, using LRU or whatever.
        //
        // To come to and end, I added a template parameter so that the table can be configured
        // whether or not to free memory after each flush. It defaults to "keep all in memory".

        if (ClearAfterFlush)
        {
            ht->SetNumBlocks(0);
            ht->SetNumItems(0);
        }
    }

private:
    // ReduceFunction reduce_function_;
    IndexFunction index_function_;
    EqualToFunction equal_to_function_;
};

template <typename Value>
class PostReduceFlushToIndex
{
public:
    template <typename ReducePostTable>
    void
    operator () (ReducePostTable* ht) const {

        using BucketBlock = typename ReducePostTable::BucketBlock;

        using KeyValuePair = typename ReducePostTable::KeyValuePair;

        auto& buckets_ = ht->Items();

        std::vector<Value> elements_to_emit
            (ht->EndLocalIndex() - ht->BeginLocalIndex(), ht->NeutralElement());

        for (size_t i = 0; i < ht->NumBuckets(); i++)
        {
            BucketBlock* current = buckets_[i];

            while (current != nullptr)
            {
                for (KeyValuePair* bi = current->items;
                     bi != current->items + current->size; ++bi)
                {
                    elements_to_emit[bi->first - ht->BeginLocalIndex()] =
                        bi->second;
                }

                // destroy block and advance to next
                BucketBlock* next = current->next;
                current->destroy_items();
                operator delete (current);
                current = next;
            }

            buckets_[i] = nullptr;
        }

        size_t index = ht->BeginLocalIndex();
        for (auto element_to_emit : elements_to_emit) {
            ht->EmitAll(std::make_pair(index++, element_to_emit));
        }
        assert(index == ht->EndLocalIndex());

        ht->SetNumBlocks(0);
        ht->SetNumItems(0);
    }
};

template <bool, typename EmitterType, typename ValueType, typename SendType>
struct EmitImpl;

template <typename EmitterType, typename ValueType, typename SendType>
struct EmitImpl<true, EmitterType, ValueType, SendType>{
    // REVIEW(ms): these both should be const& ! check everywhere that ValueType
    // is not copied!
    void EmitElement(ValueType ele, std::vector<EmitterType> emitters) {
        for (auto& emitter : emitters) {
            emitter(ele);
        }
    }
};

template <typename EmitterType, typename ValueType, typename SendType>
struct EmitImpl<false, EmitterType, ValueType, SendType>{
    void EmitElement(ValueType ele, std::vector<EmitterType> emitters) {
        for (auto& emitter : emitters) {
            emitter(ele.second);
        }
    }
};

template <typename ValueType, typename Key, typename Value,
          typename KeyExtractor, typename ReduceFunction,
          const bool SendPair = false,
          const bool ClearAfterFlush = false,
          typename FlushFunction = PostReduceFlushToDefault<Key, ReduceFunction, ClearAfterFlush>,
          typename IndexFunction = PostReduceByHashKey<Key>,
          typename EqualToFunction = std::equal_to<Key>,
          size_t TargetBlockSize = 16*4
          >
class ReducePostTable
{
    static const bool debug = false;

public:
    using KeyValuePair = std::pair<Key, Value>;

    using EmitterFunction = std::function<void(const ValueType&)>;

    EmitImpl<SendPair, EmitterFunction, KeyValuePair, ValueType> emit_impl_;

    //! calculate number of items such that each BucketBlock has about 1 MiB of
    //! size, or at least 8 items.
    static constexpr size_t block_size_ =
        common::max<size_t>(8, TargetBlockSize / sizeof(KeyValuePair));

    //! Block holding reduce key/value pairs.
    struct BucketBlock {
        //! number of _used_/constructed items in this block. next is unused if
        //! size != block_size.
        size_t       size;

        //! link of linked list to next block
        BucketBlock  * next;

        //! memory area of items
        KeyValuePair items[block_size_]; // NOLINT

        //! helper to destroy all allocated items
        void         destroy_items() {
            for (KeyValuePair* i = items; i != items + size; ++i)
                i->~KeyValuePair();
        }
    };

    /**
     * A data structure which takes an arbitrary value and extracts a key using a key extractor
     * function from that value. Afterwards, the value is hashed based on the key into some slot.
     *
     * \param context Context.
     * \param key_extractor Key extractor function to extract a key from a value.
     * \param reduce_function Reduce function to reduce to values.
     * \param emit A set of BlockWriter to flush items. One BlockWriter per partition.
     * \param index_function Function to be used for computing the bucket the item to be inserted.
     * \param flush_function Function to be used for flushing all items in the table.
     * \param begin_local_index Begin index for reduce to index.
     * \param end_local_index End index for reduce to index.
     * \param neutral element Neutral element for reduce to index.
     * \param num_frames Number of frames in the table.
     * \param max_frame_fill_rate Maximal number of items relative to maximal number of items in a frame.
     *        It the number is exceeded, no more blocks are added to a bucket, instead, items get spilled to disk.
     * \param byte_size Maximal size of the table in byte. In case size of table exceeds that value, items
     *                  are flushed.
     * \param frame_size Number of buckets (=frame) exactly one file writer to be used for.
     * \param equal_to_function Function for checking equality of two keys.
     */
    ReducePostTable(Context& ctx,
                    KeyExtractor key_extractor,
                    ReduceFunction reduce_function,
                    std::vector<EmitterFunction>& emit,
                    const IndexFunction& index_function = IndexFunction(),
                    const FlushFunction& flush_function = FlushFunction(),
                    size_t begin_local_index = 0,
                    size_t end_local_index = 0,
                    Value neutral_element = Value(),
                    size_t byte_size = 1024 * 16,
                    double bucket_rate = 0.01,
                    double max_frame_fill_rate = 0.5,
<<<<<<< HEAD
=======
                    size_t max_num_blocks_table = 1024* 16,
>>>>>>> 93820bbc
                    size_t frame_size = 32,
                    const EqualToFunction& equal_to_function = EqualToFunction())
        : max_frame_fill_rate_(max_frame_fill_rate),
          emit_(std::move(emit)),
          byte_size_(byte_size),
          begin_local_index_(begin_local_index),
          end_local_index_(end_local_index),
          neutral_element_(neutral_element),
          frame_size_(frame_size),
          key_extractor_(key_extractor),
          index_function_(index_function),
          equal_to_function_(equal_to_function),
          flush_function_(flush_function),
          reduce_function_(reduce_function)
    {
        sLOG << "creating ReducePostTable with" << emit_.size() << "output emitters";

        assert(max_frame_fill_rate >= 0.0 && max_frame_fill_rate <= 1.0);
        assert(frame_size > 0 && (frame_size & (frame_size - 1)) == 0
               && "frame_size must be a power of two");
        assert(byte_size > 0 && "byte_size must be greater than 0");
        assert(bucket_rate > 0.0 && bucket_rate <= 1.0);
        assert(begin_local_index >= 0);
        assert(end_local_index >= 0);

<<<<<<< HEAD
        // TODO(ms): second reduce table is currently not considered for byte_size
        max_num_blocks_table_ = std::max<size_t>((size_t) (static_cast<double>(byte_size_)
                               / static_cast<double>(sizeof(BucketBlock))), 1);
        num_buckets_ = std::max<size_t>((size_t) (static_cast<double>(max_num_blocks_table_) * bucket_rate), 1);
        frame_size_ = std::min<size_t>(frame_size_, num_buckets_);
        num_frames_ = std::max<size_t>((size_t) (static_cast<double>(num_buckets_)
                                                 / static_cast<double>(frame_size_)), 1);
        num_items_per_frame_ = std::max<size_t>((size_t) (static_cast<double>(max_num_blocks_table_
                                                 * block_size_) / static_cast<double>(num_frames_)), 1);

        buckets_.resize(num_buckets_, nullptr);
=======
        buckets_.resize(num_buckets_, nullptr);

        num_frames_ = num_buckets_ / frame_size_;
>>>>>>> 93820bbc
        items_per_frame_.resize(num_frames_, 0);

        for (size_t i = 0; i < num_frames_; i++) {
            frame_files_.push_back(ctx.GetFile());
        }
        for (size_t i = 0; i < num_frames_; i++) {
            frame_writers_.push_back(frame_files_[i].GetWriter());
        }
    }

    //! non-copyable: delete copy-constructor
    ReducePostTable(const ReducePostTable&) = delete;
    //! non-copyable: delete assignment operator
    ReducePostTable& operator = (const ReducePostTable&) = delete;

    ~ReducePostTable() {
        // destroy all block chains
        for (BucketBlock* b_block : buckets_)
        {
            BucketBlock* current = b_block;
            while (current != nullptr)
            {
                // destroy block and advance to next
                BucketBlock* next = current->next;
                current->destroy_items();
                operator delete (current);
                current = next;
            }
        }
    }

    /*!
     * Inserts a value. Calls the key_extractor_, makes a key-value-pair and
     * inserts the pair into the hashtable.
     */
    void Insert(const Value& p) {
        Key key = key_extractor_(p);

        Insert(std::make_pair(key, p));
    }

    /*!
     * Inserts a value into the table, potentially reducing it in case both the key of the value
     * already in the table and the key of the value to be inserted are the same.
     *
     * An insert may trigger a partial flush of the partition with the most items if the maximal
     * number of items in the table (max_num_items_table) is reached.
     *
     * Alternatively, it may trigger a resize of table in case maximal number of items per
     * bucket is reached.
     *
     * \param p Value to be inserted into the table.
     */
    void Insert(const KeyValuePair& kv) {

        size_t global_index = index_function_(kv.first, this, num_buckets_);

        assert(global_index >= 0 && global_index < num_buckets_);

        size_t frame_id = global_index / frame_size_;

        LOG << "key: " << kv.first << " to bucket id: " << global_index;

        BucketBlock* current = buckets_[global_index];

        while (current != nullptr)
        {
            // iterate over valid items in a block
            for (KeyValuePair* bi = current->items;
                 bi != current->items + current->size; ++bi)
            {
                // if item and key equals, then reduce.
                if (equal_to_function_(kv.first, bi->first))
                {
                    LOG << "match of key: " << kv.first
                        << " and " << bi->first << " ... reducing...";

                    bi->second = reduce_function_(bi->second, kv.second);

                    LOG << "...finished reduce!";
                    return;
                }
            }

            current = current->next;
        }

        // have an item that needs to be added.
        if (static_cast<double>(items_per_frame_[frame_id] + 1)
            / static_cast<double>(num_items_per_frame_)
            > max_frame_fill_rate_)
        {
            SpillFrame(frame_id);
        }

        current = buckets_[global_index];

        // have an item that needs to be added.
        if (current == nullptr ||
            current->size == block_size_)
        {
            if (num_blocks_ == max_num_blocks_table_)
            {
                SpillLargestFrame();
            }

            // allocate a new block of uninitialized items, postpend to bucket
            current =
                static_cast<BucketBlock*>(operator new (sizeof(BucketBlock)));

            current->size = 0;
            current->next = buckets_[global_index];
            buckets_[global_index] = current;
            num_blocks_++;
        }

        // in-place construct/insert new item in current bucket block
        new (current->items + current->size++)KeyValuePair(kv.first, std::move(kv.second));
        // Number of items per frame.
        items_per_frame_[frame_id]++;
        // Increase total item count
        num_items_++;
    }

    /*!
    * Flushes all items in the whole table.
    */
    void Flush() {
        LOG << "Flushing items";

        flush_function_(this);

        LOG << "Flushed items";
    }

    /*!
     * Retrieve all items belonging to the frame
     * having the most items. Retrieved items are then spilled
     * to the provided file.
     */
    void SpillLargestFrame() {
        // get frame with max size
        size_t p_size_max = 0;
        size_t p_idx = 0;
        for (size_t i = 0; i < num_frames_; i++)
        {
            if (items_per_frame_[i] > p_size_max)
            {
                p_size_max = items_per_frame_[i];
                p_idx = i;
            }
        }

        SpillFrame(p_idx);
    }

    /*!
     * Spills all items of a frame.
     *
     * \param frame_id The id of the frame to be spilled.
     */
    void SpillFrame(size_t frame_id) {
        data::File::Writer& writer = frame_writers_[frame_id];

        for (size_t i = frame_id * frame_size_;
             i < frame_id * frame_size_ + frame_size_; i++)
        {
            BucketBlock* current = buckets_[i];

            while (current != nullptr)
            {
                num_blocks_--;

                for (KeyValuePair* bi = current->items;
                     bi != current->items + current->size; ++bi)
                {
                    writer(*bi);
                }

                // destroy block and advance to next
                BucketBlock* next = current->next;
                current->destroy_items();
                operator delete (current);
                current = next;
            }

            buckets_[i] = nullptr;
        }

        // reset total counter
        num_items_ -= items_per_frame_[frame_id];
        // reset partition specific counter
        items_per_frame_[frame_id] = 0;
        // increase spill counter
        num_spills_++;
    }

    /*!
     * Emits element to all children
     */
    void EmitAll(const KeyValuePair& element) {
        // void EmitAll(const Key& key, const Value& value) {
        emit_impl_.EmitElement(element, emit_);
    }

    /*!
     * Returns the total num of buckets in the table.
     *
     * \return Number of buckets in the table.
     */
    size_t NumBuckets() const {
        return num_buckets_;
    }

    /*!
     * Returns the total num of blocks in the table.
     *
     * \return Number of blocks in the table.
     */
    size_t NumBlocks() const {
        return num_blocks_;
    }

    /*!
     * Sets the total num of blocks in the table.
     */
    void SetNumBlocks(const size_t& num_blocks) {
        num_blocks_ = num_blocks;
    }

    /*!
     * Sets the total num of items in the table.
     * Returns the total num of items in the table.
     *
     * \return Number of items in the table.
     */
    void SetNumItems(size_t num_items) {
        num_items_ = num_items;
    }

    /*!
     * Returns the vector of bucket blocks.
     *
     * \return Vector of bucket blocks.
     */
    std::vector<BucketBlock*> & Items() {
        return buckets_;
    }

    /*!
     * Returns the maximal fill rate.
     *
     * \return Maximal fill rate.
     */
    double MaxFrameFillRate() const {
        return max_frame_fill_rate_;
    }

    /*!
     * Sets the maximum number of blocks of the hash table. We don't want to push 2vt
     * elements before flush happens.
     *
     * \param size The maximal number of blocks the table may hold.
     */
    void SetMaxNumBlocksTable(const size_t& size) {
        max_num_blocks_table_ = size;
    }

    /*!
     * Returns the begin local index.
     *
     * \return Begin local index.
     */
    size_t BeginLocalIndex() const {
        return begin_local_index_;
    }

    /*!
     * Returns the end local index.
     *
     * \return End local index.
     */
    size_t EndLocalIndex() const {
        return end_local_index_;
    }

    /*!
     * Returns the neutral element.
     *
     * \return Neutral element.
     */
    Value NeutralElement() const {
        return neutral_element_;
    }

    /*!
     * Returns the vector of frame files.
     *
     * \return Vector of frame files.
     */
    std::vector<data::File> & FrameFiles() {
        return frame_files_;
    }

    /*!
     * Returns the vector of frame writers.
     *
     * \return Vector of frame writers.
     */
    std::vector<data::File::Writer> & FrameWriters() {
        return frame_writers_;
    }

    /*!
     * Returns the vector of number of items per frame.
     *
     * \return Vector of number of items per frame.
     */
    std::vector<size_t> & NumItemsPerFrame() {
        return items_per_frame_;
    }

    /*!
     * Returns the frame size.
     *
     * \return Frame size.
     */
    size_t FrameSize() const {
        return frame_size_;
    }

    /*!
     * Returns the number of frames.
     *
     * \return Number of frames.
     */
    size_t NumFrames() const {
        return num_frames_;
    }

    /*!
     * Returns the number of spills.
     *
     * \return Number of spills.
     */
    size_t NumSpills() const {
        return num_spills_;
    }

    /*!
     * Returns the number of items.
     *
     * \return Number of items.
     */
    size_t NumItems() const {
        return num_items_;
    }

    /*!
     * Prints content of hash table.
     */
    void Print() {
        LOG << "Printing";

        for (size_t i = 0; i < num_buckets_; i++)
        {
            if (buckets_[i] == nullptr)
            {
                LOG << "bucket id: "
                    << i
                    << " empty";
                continue;
            }

            std::string log = "";

            BucketBlock* current = buckets_[i];
            while (current != nullptr)
            {
                log += "block: ";

                for (KeyValuePair* bi = current->items;
                     bi != current->items + current->size; ++bi)
                {
                    log += "item: ";
                    log += std::to_string(i);
                    log += " (";
                    log += std::is_arithmetic<Key>::value || strcmp(typeid(Key).name(), "string")
                           ? std::to_string(bi->first) : "_";
                    log += ", ";
                    log += std::is_arithmetic<Value>::value || strcmp(typeid(Value).name(), "string")
                           ? std::to_string(bi->second) : "_";
                    log += ")\n";
                }
                current = current->next;
            }

            LOG << "bucket id: "
                << i
                << " "
                << log;
        }

        return;
    }

protected:
    //! Number of buckets.
    size_t num_buckets_;

    // Maximal frame fill rate.
    double max_frame_fill_rate_;

    //! Maximal number of blocks before some items
    //! are spilled.
    size_t max_num_blocks_table_;

    //! Keeps the total number of blocks in the table.
    size_t num_blocks_ = 0;

    //! Set of emitters, one per partition.
    std::vector<EmitterFunction> emit_;

    //! Size of the table in bytes
    size_t byte_size_ = 0;

    //! Store the items.
    std::vector<BucketBlock*> buckets_;

    //! Store the files for frames.
    std::vector<data::File> frame_files_;

    //! Store the writers for frames.
    std::vector<data::File::Writer> frame_writers_;

    //! Begin local index (reduce to index).
    size_t begin_local_index_;

    //! End local index (reduce to index).
    size_t end_local_index_;

    //! Neutral element (reduce to index).
    Value neutral_element_;

    //! Number of frames.
    size_t num_frames_ = 0;

    //! Frame size.
    size_t frame_size_ = 0;

    //! Key extractor function for extracting a key from a value.
    KeyExtractor key_extractor_;

    //! Index Calculation functions: Hash or ByIndex.
    IndexFunction index_function_;

    //! Comparator function for keys.
    EqualToFunction equal_to_function_;

    //! Flush function.
    FlushFunction flush_function_;

    //! Keeps the total number of items in the table.
    size_t num_items_ = 0;

    //! Total num of items.
    size_t num_items_per_frame_;

    //! Number of items per frame.
    std::vector<size_t> items_per_frame_;

    //! Total num of spills.
    size_t num_spills_;

public:
    //! Reduce function for reducing two values.
    ReduceFunction reduce_function_;
};

} // namespace core
} // namespace thrill

#endif // !THRILL_CORE_REDUCE_POST_TABLE_HEADER

/******************************************************************************/<|MERGE_RESOLUTION|>--- conflicted
+++ resolved
@@ -263,13 +263,8 @@
                         {
                             // insert in second reduce table
                             size_t global_index = index_function_(from->first, ht, frame_length);
-<<<<<<< HEAD
                             BucketBlock* current_second = second_reduce[global_index];
                             while (current_second != nullptr)
-=======
-                            BucketBlock* current = second_reduce[global_index];
-                            while (current != nullptr)
->>>>>>> 93820bbc
                             {
                                 // iterate over valid items in a block
                                 for (KeyValuePair* bi = current_second->items;
@@ -301,13 +296,8 @@
                             current_second = second_reduce[global_index];
 
                             // have an item that needs to be added.
-<<<<<<< HEAD
                             if (current_second == nullptr ||
                                 current_second->size == ht->block_size_)
-=======
-                            if (current == nullptr ||
-                                current->size == ht->block_size_)
->>>>>>> 93820bbc
                             {
                                 // allocate a new block of uninitialized items, postpend to bucket
                                 current_second = static_cast<BucketBlock*>(operator new (sizeof(BucketBlock)));
@@ -334,14 +324,10 @@
                         }
                     }
 
-<<<<<<< HEAD
                     if (ClearAfterFlush)
                     {
                         buckets_[i] = nullptr;
                     }
-=======
-                    buckets_[i] = nullptr;
->>>>>>> 93820bbc
                 }
 
                 if (ClearAfterFlush)
@@ -407,14 +393,10 @@
                         }
                     }
 
-<<<<<<< HEAD
                     if (ClearAfterFlush)
                     {
                         buckets_[i] = nullptr;
                     }
-=======
-                    buckets_[i] = nullptr;
->>>>>>> 93820bbc
                 }
             }
         }
@@ -614,10 +596,6 @@
                     size_t byte_size = 1024 * 16,
                     double bucket_rate = 0.01,
                     double max_frame_fill_rate = 0.5,
-<<<<<<< HEAD
-=======
-                    size_t max_num_blocks_table = 1024* 16,
->>>>>>> 93820bbc
                     size_t frame_size = 32,
                     const EqualToFunction& equal_to_function = EqualToFunction())
         : max_frame_fill_rate_(max_frame_fill_rate),
@@ -643,7 +621,6 @@
         assert(begin_local_index >= 0);
         assert(end_local_index >= 0);
 
-<<<<<<< HEAD
         // TODO(ms): second reduce table is currently not considered for byte_size
         max_num_blocks_table_ = std::max<size_t>((size_t) (static_cast<double>(byte_size_)
                                / static_cast<double>(sizeof(BucketBlock))), 1);
@@ -655,11 +632,7 @@
                                                  * block_size_) / static_cast<double>(num_frames_)), 1);
 
         buckets_.resize(num_buckets_, nullptr);
-=======
-        buckets_.resize(num_buckets_, nullptr);
-
-        num_frames_ = num_buckets_ / frame_size_;
->>>>>>> 93820bbc
+
         items_per_frame_.resize(num_frames_, 0);
 
         for (size_t i = 0; i < num_frames_; i++) {
