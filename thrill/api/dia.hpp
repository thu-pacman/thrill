--- conflicted
+++ resolved
@@ -901,11 +901,7 @@
               typename KeyEqualFunction =
                   std::equal_to<typename FunctionTraits<KeyExtractor>::result_type> >
     auto ReduceByKey(
-<<<<<<< HEAD
-        struct VolatileKeyTag const & volatile_key_tag,
-=======
         const VolatileKeyFlag<VolatileKeyValue>&,
->>>>>>> 8c1440bb
         const KeyExtractor &key_extractor,
         const ReduceFunction &reduce_function,
         const ReduceConfig& reduce_config = ReduceConfig(),
@@ -955,11 +951,7 @@
               typename KeyEqualFunction =
                   std::equal_to<typename FunctionTraits<KeyExtractor>::result_type> >
     auto ReduceByKey(
-<<<<<<< HEAD
-        struct VolatileKeyTag const & volatile_key_tag,
-=======
         const DuplicateDetectionFlag<DuplicateDetectionValue>&,
->>>>>>> 8c1440bb
         const KeyExtractor &key_extractor,
         const ReduceFunction &reduce_function,
         const ReduceConfig& reduce_config = ReduceConfig(),
