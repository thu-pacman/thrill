--- conflicted
+++ resolved
@@ -38,103 +38,86 @@
 //! \{
 
 /*!
-<<<<<<< HEAD
 * merge_local holds functions internally used by merge.
 */
-=======
- * merge_local holds functions internally used by merge.
- */
->>>>>>> 8bf5b5e5
 namespace merge_local {
 
 //! Set this variable to true to enable generation and output of merge stats.
-static const bool stats_enabled = false;
-
-using StatsTimer = common::StatsTimer<stats_enabled>;
+    static const bool stats_enabled = false;
+
+    using StatsTimer = common::StatsTimer<stats_enabled>;
 
 /*!
-<<<<<<< HEAD
 * MergeStatsBase holds timers for measuring merge performance.
 */
-=======
- * MergeStatsBase holds timers for measuring merge performance.
- */
->>>>>>> 8bf5b5e5
-class MergeStatsBase
-{
-public:
-    //! A Timer accumulating all time spent in File operations.
-    StatsTimer file_op_timer_;
-    //! A Timer accumulating all time spent while actually merging.
-    StatsTimer merge_timer_;
-    //! A Timer accumulating all time spent while re-balancing the data.
-    StatsTimer balancing_timer_;
-    //! A Timer accumulating all time spent for selecting the global pivot elements.
-    StatsTimer pivot_selection_timer_;
-    //! A Timer accumulating all time spent in global search steps.
-    StatsTimer search_step_timer_;
-    //! A Timer accumulating all time spent communicating.
-    StatsTimer comm_timer_;
-    //! A Timer accumulating all time spent calling the scatter method of the data subsystem.
-    StatsTimer scatter_timer_;
-    //! The count of all elements processed on this host.
-    size_t result_size_ = 0;
-    //! The count of search iterations needed for balancing.
-    size_t iterations_ = 0;
-};
+    class MergeStatsBase
+    {
+    public:
+        //! A Timer accumulating all time spent in File operations.
+        StatsTimer file_op_timer_;
+        //! A Timer accumulating all time spent while actually merging.
+        StatsTimer merge_timer_;
+        //! A Timer accumulating all time spent while re-balancing the data.
+        StatsTimer balancing_timer_;
+        //! A Timer accumulating all time spent for selecting the global pivot elements.
+        StatsTimer pivot_selection_timer_;
+        //! A Timer accumulating all time spent in global search steps.
+        StatsTimer search_step_timer_;
+        //! A Timer accumulating all time spent communicating.
+        StatsTimer comm_timer_;
+        //! A Timer accumulating all time spent calling the scatter method of the data subsystem.
+        StatsTimer scatter_timer_;
+        //! The count of all elements processed on this host.
+        size_t result_size_ = 0;
+        //! The count of search iterations needed for balancing.
+        size_t iterations_ = 0;
+    };
 
 /*!
-<<<<<<< HEAD
 * MergeStats is an implementation of MergeStatsBase, that supports accumulating
 * the output and printing it to the standard out stream.
 */
-=======
- * MergeStats is an implementation of MergeStatsBase, that supports accumulating
- * the output and printing it to the standard out stream.
- */
->>>>>>> 8bf5b5e5
-class MergeStats : public MergeStatsBase
-{
-public:
-    void PrintToSQLPlotTool(const std::string& label, size_t p, size_t value) {
-        static const bool debug = true;
-
-        LOG << "RESULT " << "operation=" << label << " time=" << value
-            << " workers=" << p << " result_size_=" << result_size_;
-    }
-
-    void Print(Context& ctx) {
-        if (stats_enabled) {
-
-            size_t p = ctx.num_workers();
-
-            size_t merge = ctx.AllReduce(merge_timer_.Milliseconds()) / p;
-            size_t balance = ctx.AllReduce(balancing_timer_.Milliseconds()) / p;
-            size_t pivot_selection = ctx.AllReduce(pivot_selection_timer_.Milliseconds()) / p;
-            size_t search_step = ctx.AllReduce(search_step_timer_.Milliseconds()) / p;
-            size_t file_op = ctx.AllReduce(file_op_timer_.Milliseconds()) / p;
-            size_t comm = ctx.AllReduce(comm_timer_.Milliseconds()) / p;
-            size_t scatter = ctx.AllReduce(scatter_timer_.Milliseconds()) / p;
-            result_size_ = ctx.AllReduce(result_size_);
-
-            if (ctx.my_rank() == 0) {
-                PrintToSQLPlotTool("merge", p, merge);
-                PrintToSQLPlotTool("balance", p, balance);
-                PrintToSQLPlotTool("pivot_selection", p, pivot_selection);
-                PrintToSQLPlotTool("search_step", p, search_step);
-                PrintToSQLPlotTool("file_op", p, file_op);
-                PrintToSQLPlotTool("communication", p, comm);
-                PrintToSQLPlotTool("scatter", p, scatter);
-                PrintToSQLPlotTool("iterations", p, iterations_);
-            }
-        }
-    }
-};
+    class MergeStats : public MergeStatsBase
+    {
+    public:
+        void PrintToSQLPlotTool(const std::string& label, size_t p, size_t value) {
+            static const bool debug = true;
+
+            LOG << "RESULT " << "operation=" << label << " time=" << value
+                << " workers=" << p << " result_size_=" << result_size_;
+        }
+
+        void Print(Context& ctx) {
+            if (stats_enabled) {
+
+                size_t p = ctx.num_workers();
+
+                size_t merge = ctx.AllReduce(merge_timer_.Milliseconds()) / p;
+                size_t balance = ctx.AllReduce(balancing_timer_.Milliseconds()) / p;
+                size_t pivot_selection = ctx.AllReduce(pivot_selection_timer_.Milliseconds()) / p;
+                size_t search_step = ctx.AllReduce(search_step_timer_.Milliseconds()) / p;
+                size_t file_op = ctx.AllReduce(file_op_timer_.Milliseconds()) / p;
+                size_t comm = ctx.AllReduce(comm_timer_.Milliseconds()) / p;
+                size_t scatter = ctx.AllReduce(scatter_timer_.Milliseconds()) / p;
+                result_size_ = ctx.AllReduce(result_size_);
+
+                if (ctx.my_rank() == 0) {
+                    PrintToSQLPlotTool("merge", p, merge);
+                    PrintToSQLPlotTool("balance", p, balance);
+                    PrintToSQLPlotTool("pivot_selection", p, pivot_selection);
+                    PrintToSQLPlotTool("search_step", p, search_step);
+                    PrintToSQLPlotTool("file_op", p, file_op);
+                    PrintToSQLPlotTool("communication", p, comm);
+                    PrintToSQLPlotTool("scatter", p, scatter);
+                    PrintToSQLPlotTool("iterations", p, iterations_);
+                }
+            }
+        }
+    };
 
 } // namespace merge_local
 
 /*!
-<<<<<<< HEAD
 * Implementation of Thrill's merge. This merge implementation balances all data
 * before merging, so each worker has the same amount of data when merge
 * finishes.
@@ -147,20 +130,6 @@
 template <typename ValueType, typename Comparator,
         typename ParentDIA0,
         typename ... ParentDIAs>
-=======
- * Implementation of Thrill's merge. This merge implementation balances all data
- * before merging, so each worker has the same amount of data when merge
- * finishes.
- *
- * \tparam ValueType The type of the first and second input DIA
- * \tparam Comparator The comparator defining input and output order.
- * \tparam ParentDIA0 The type of the first input DIA
- * \tparam ParentDIAs The types of the other input DIAs
- */
-template <typename ValueType, typename Comparator,
-          typename ParentDIA0,
-          typename ... ParentDIAs>
->>>>>>> 8bf5b5e5
 class MergeNode : public DOpNode<ValueType>
 {
     static const bool debug = false;
@@ -182,15 +151,9 @@
               StatsNode* stats_node,
               const ParentDIA0& parent0,
               const ParentDIAs& ... parents)
-<<<<<<< HEAD
             : DOpNode<ValueType>(parent0.ctx(),
                                  { parent0.node(), parents.node() ... }, stats_node),
               comparator_(comparator)
-=======
-        : DOpNode<ValueType>(parent0.ctx(),
-                             { parent0.node(), parents.node() ... }, stats_node),
-          comparator_(comparator)
->>>>>>> 8bf5b5e5
     {
         // allocate files.
         for (size_t i = 0; i < num_inputs_; ++i)
@@ -200,11 +163,7 @@
             writers_[i] = files_[i]->GetWriter();
 
         common::VarCallForeachIndex(
-<<<<<<< HEAD
                 RegisterParent(this), parent0, parents ...);
-=======
-            RegisterParent(this), parent0, parents ...);
->>>>>>> 8bf5b5e5
     }
 
     void StopPreOp(size_t id) final {
@@ -224,11 +183,7 @@
         stats_.merge_timer_.Start();
 
         using Reader = data::BufferedBlockReader<
-<<<<<<< HEAD
                 ValueType, data::CatBlockSource<data::DynBlockSource> >;
-=======
-                  ValueType, data::CatBlockSource<data::DynBlockSource> >;
->>>>>>> 8bf5b5e5
 
         // get buffered inbound readers from all Channels
         std::vector<Reader> readers;
@@ -239,7 +194,6 @@
         using LoserTreeType = core::LoserTreePointer<true, ValueType, Comparator>;
 
         LoserTreeType lt(num_inputs_, comparator_);
-<<<<<<< HEAD
 
         // Arbitrary element (copied!)
         std::unique_ptr<ValueType> zero;
@@ -254,22 +208,6 @@
             }
         }
 
-=======
-
-        // Arbitrary element (copied!)
-        std::unique_ptr<ValueType> zero;
-
-        size_t completed = 0;
-
-        // Find abritary elem.
-        for (size_t i = 0; i < num_inputs_; i++) {
-            if (readers[i].HasValue()) {
-                zero = std::make_unique<ValueType>(readers[i].Value());
-                break;
-            }
-        }
-
->>>>>>> 8bf5b5e5
         if (zero) { //If so, we only have empty channels.
             // Insert abritray element for each empty reader.
             for (size_t i = 0; i < num_inputs_; i++) {
@@ -282,7 +220,6 @@
                 }
             }
             lt.init();
-<<<<<<< HEAD
 
             while (completed < num_inputs_) {
 
@@ -291,16 +228,6 @@
                 auto& reader = readers[min];
                 assert(reader.HasValue());
 
-=======
-
-            while (completed < num_inputs_) {
-
-                size_t min = lt.get_min_source();
-
-                auto& reader = readers[min];
-                assert(reader.HasValue());
-
->>>>>>> 8bf5b5e5
                 this->PushItem(reader.Value());
 
                 reader.Next();
@@ -353,7 +280,6 @@
     size_t prefix_size_;
 
     using ArrayNumInputsSizeT = std::array<size_t, num_inputs_>;
-<<<<<<< HEAD
 
     //! Logging helper to print vectors.
     template <typename T, size_t N>
@@ -378,32 +304,6 @@
     }
 
     //! Logging helper to print vectors.
-=======
-
-    //! Logging helper to print vectors.
-    template <typename T, size_t N>
-    std::string VToStr(const std::array<T, N>& data) {
-        std::stringstream ss;
-
-        for (const T& elem : data)
-            ss << elem << " ";
-
-        return ss.str();
-    }
-
-    //! Logging helper to print vectors of vectors of size_t
-    std::string VToStr(const std::vector<ArrayNumInputsSizeT>& data) {
-        std::stringstream ss;
-
-        for (const ArrayNumInputsSizeT& elem : data) {
-            ss << VToStr(elem) << " ## ";
-        }
-
-        return ss.str();
-    }
-
-    //! Logging helper to print vectors.
->>>>>>> 8bf5b5e5
     template <typename T>
     std::string VToStr(const std::vector<T>& data) {
         std::stringstream ss;
@@ -453,11 +353,7 @@
     {
     public:
         explicit RegisterParent(MergeNode* merge_node)
-<<<<<<< HEAD
                 : merge_node_(merge_node) { }
-=======
-            : merge_node_(merge_node) { }
->>>>>>> 8bf5b5e5
 
         template <typename Index, typename Parent>
         void operator () (const Index&, Parent& parent) {
@@ -465,13 +361,8 @@
             // construct lambda with only the writer in the closure
             data::File::Writer* writer = &merge_node_->writers_[Index::index];
             auto pre_op_fn = [writer](const ValueType& input) -> void {
-<<<<<<< HEAD
                 writer->PutItem(input);
             };
-=======
-                                 writer->PutItem(input);
-                             };
->>>>>>> 8bf5b5e5
 
             // close the function stacks with our pre ops and register it at
             // parent nodes for output
@@ -499,15 +390,9 @@
      */
     // dim 1: Different splitters, dim 2: different files
     void SelectPivots(
-<<<<<<< HEAD
             const std::vector<ArrayNumInputsSizeT>& left,
             const std::vector<ArrayNumInputsSizeT>& width,
             std::vector<Pivot>& out_pivots) {
-=======
-        const std::vector<ArrayNumInputsSizeT>& left,
-        const std::vector<ArrayNumInputsSizeT>& width,
-        std::vector<Pivot>& out_pivots) {
->>>>>>> 8bf5b5e5
 
         // Select a random pivot for the largest range we have
         // For each splitter.
@@ -536,15 +421,9 @@
             }
 
             out_pivots[s] = Pivot {
-<<<<<<< HEAD
                     pivot_elem,
                     pivot_idx,
                     width[s][mp]
-=======
-                pivot_elem,
-                pivot_idx,
-                width[s][mp]
->>>>>>> 8bf5b5e5
             };
         }
 
@@ -556,7 +435,6 @@
         // range.  That removes some nasty corner cases, like selecting the same
         // pivot over and over again from a tiny range.
         auto reduce_pivots = [](const Pivot& a, const Pivot& b) {
-<<<<<<< HEAD
             if (a.segment_len > b.segment_len) {
                 return a;
             }
@@ -564,22 +442,12 @@
                 return b;
             }
         };
-=======
-                                 if (a.segment_len > b.segment_len) {
-                                     return a;
-                                 }
-                                 else {
-                                     return b;
-                                 }
-                             };
->>>>>>> 8bf5b5e5
 
         stats_.comm_timer_.Start();
 
         // Reduce vectors of pivots globally to select the pivots from the
         // largest ranges.
         out_pivots = context_.AllReduce(
-<<<<<<< HEAD
                 out_pivots,
                 [reduce_pivots]
                         (const std::vector<Pivot>& a, const std::vector<Pivot>& b) {
@@ -590,50 +458,24 @@
                     }
                     return res;
                 });
-=======
-            out_pivots,
-            [reduce_pivots]
-                (const std::vector<Pivot>& a, const std::vector<Pivot>& b) {
-                assert(a.size() == b.size());
-                std::vector<Pivot> res(a.size());
-                for (size_t i = 0; i < a.size(); i++) {
-                    res[i] = reduce_pivots(a[i], b[i]);
-                }
-                return res;
-            });
->>>>>>> 8bf5b5e5
         stats_.comm_timer_.Stop();
     }
 
     /*!
      * Calculates the global ranks of the given pivots.
      * Additionally retruns the local ranks so we can use them in the next step.
-<<<<<<< HEAD
      *
      * \param pivots The pivots.
      *
      * \param ranks The global ranks of the pivots. This is an output parameter.
      *
-=======
-     *
-     * \param pivots The pivots.
-     *
-     * \param ranks The global ranks of the pivots. This is an output parameter.
-     *
->>>>>>> 8bf5b5e5
      * \params local_ranks The local ranks. The first index corresponds to the
      * splitter, the second one to the file. This is an output parameter.
      */
     void GetGlobalRanks(
-<<<<<<< HEAD
             const std::vector<Pivot>& pivots,
             std::vector<size_t>& ranks,
             std::vector<ArrayNumInputsSizeT>& local_ranks) {
-=======
-        const std::vector<Pivot>& pivots,
-        std::vector<size_t>& ranks,
-        std::vector<ArrayNumInputsSizeT>& local_ranks) {
->>>>>>> 8bf5b5e5
 
         // Simply get the rank of each pivot in each file.
         // Sum the ranks up locally.
@@ -678,19 +520,11 @@
      * balancing error of p * m, with p equals number of workers, m number of files.
      */
     void SearchStep(
-<<<<<<< HEAD
             const std::vector<size_t>& ranks,
             std::vector<ArrayNumInputsSizeT>& local_ranks,
             const std::vector<size_t>& target_ranks,
             std::vector<ArrayNumInputsSizeT>& left,
             std::vector<ArrayNumInputsSizeT>& width) {
-=======
-        const std::vector<size_t>& ranks,
-        std::vector<ArrayNumInputsSizeT>& local_ranks,
-        const std::vector<size_t>& target_ranks,
-        std::vector<ArrayNumInputsSizeT>& left,
-        std::vector<ArrayNumInputsSizeT>& width) {
->>>>>>> 8bf5b5e5
 
         // This is basically a binary search for each
         // splitter and each file.
@@ -893,7 +727,6 @@
 };
 
 /*!
-<<<<<<< HEAD
 * Merge is a DOp, which merges any number of sorted DIAs to a single sorted
 * DIA.  All input DIAs must be sorted conforming to the given comparator.  The
 * type of the output DIA will be the type of this DIA.
@@ -940,51 +773,9 @@
                     typename common::FunctionTraits<Comparator>::template arg<1>
             >::value,
             "Comparator has the wrong input type in argument 1");
-=======
- * Merge is a DOp, which merges any number of sorted DIAs to a single sorted
- * DIA.  All input DIAs must be sorted conforming to the given comparator.  The
- * type of the output DIA will be the type of this DIA.
- *
- * The merge operation balances all input data, so that each worker will have an
- * equal number of elements when the merge completes.
- *
- * \tparam Comparator Comparator to specify the order of input and output.
- *
- * \param comparator Comparator to specify the order of input and output.
- *
- * \param second_dia DIA, which is merged with this DIA.
- */
-template <typename Comparator, typename FirstDIA, typename ... DIAs>
-auto Merge(const Comparator &comparator,
-           const FirstDIA &first_dia, const DIAs &... dias) {
-
-    using VarForeachExpander = int[];
-
-    first_dia.AssertValid();
-    (void)VarForeachExpander {
-        (dias.AssertValid(), 0) ...
-    };
-
-    using ValueType = typename FirstDIA::ValueType;
-
-    using CompareResult =
-              typename common::FunctionTraits<Comparator>::result_type;
-
-    using MergeNode =
-              api::MergeNode<ValueType, Comparator, FirstDIA, DIAs ...>;
-
-    // Assert comparator types.
-    static_assert(
-        std::is_convertible<
-            ValueType,
-            typename common::FunctionTraits<Comparator>::template arg<0>
-            >::value,
-        "Comparator has the wrong input type in argument 0");
->>>>>>> 8bf5b5e5
 
     // Assert meaningful return type of comperator.
     static_assert(
-<<<<<<< HEAD
             std::is_convertible<
                     CompareResult,
                     bool
@@ -999,30 +790,6 @@
 
     auto merge_node =
             std::make_shared<MergeNode>(comparator, stats_node, first_dia, dias ...);
-=======
-        std::is_convertible<
-            ValueType,
-            typename common::FunctionTraits<Comparator>::template arg<1>
-            >::value,
-        "Comparator has the wrong input type in argument 1");
-
-    // Assert meaningful return type of comperator.
-    static_assert(
-        std::is_convertible<
-            CompareResult,
-            bool
-            >::value,
-        "Comparator must return bool");
-
-    // Create merge node.
-    StatsNode* stats_node = first_dia.AddChildStatsNode("Merge", DIANodeType::DOP);
-    (void)VarForeachExpander {
-        (dias.AppendChildStatsNode(stats_node), 0) ...
-    };
-
-    auto merge_node =
-        std::make_shared<MergeNode>(comparator, stats_node, first_dia, dias ...);
->>>>>>> 8bf5b5e5
 
     return DIA<ValueType>(merge_node, { stats_node });
 }
@@ -1030,11 +797,7 @@
 template <typename ValueType, typename Stack>
 template <typename Comparator, typename SecondDIA>
 auto DIA<ValueType, Stack>::Merge(
-<<<<<<< HEAD
         const SecondDIA &second_dia, const Comparator &comparator) const {
-=======
-    const SecondDIA &second_dia, const Comparator &comparator) const {
->>>>>>> 8bf5b5e5
     return api::Merge(comparator, *this, second_dia);
 }
 
