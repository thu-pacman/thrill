--- conflicted
+++ resolved
@@ -187,12 +187,7 @@
         MainOp();
     }
 
-<<<<<<< HEAD
-    void PushData() override {
-
-=======
     void PushData(bool consume) final {
->>>>>>> 7f65cacb
         size_t result_count = 0;
         static const bool debug = false;
 
@@ -203,13 +198,12 @@
         // get buffered inbound readers from all Channels
         std::vector<Reader> readers;
         for(size_t i = 0; i < channels_.size(); i++) {
-            readers.emplace_back(std::move(channels_[i]->OpenCachingReaderSource()));
+            readers.emplace_back(std::move(channels_[i]->OpenConcatReader(consume)));
         }
 
         // TODO(ej) - call WriteChannelStats() for each channel when these
         // when they are closed ( = you read all data + called Close() on the
         // channels).
-<<<<<<< HEAD
         while(true) {
 
             int biggest = -1;
@@ -226,19 +220,6 @@
                 LOG << "Finished Merge.";
                 //We finished.
                 break;
-=======
-        if (result_size_ != 0) {
-            // get inbound readers from all Channels
-            std::vector<data::Channel::ConcatReader> readers {
-                channels_[0]->OpenConcatReader(consume), channels_[1]->OpenConcatReader(consume)
-            };
-
-            while (readers[0].HasNext() && readers[1].HasNext()) {
-                MergeArg0 i0 = readers[0].Next<MergeArg0>();
-                MergeArg1 i1 = readers[1].Next<MergeArg1>();
-                this->PushItem(zip_function_(i0, i1));
-                ++result_count;
->>>>>>> 7f65cacb
             }
 
             auto &reader = readers[biggest];
