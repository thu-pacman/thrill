--- conflicted
+++ resolved
@@ -498,13 +498,8 @@
 template <typename ValueType, typename Stack>
 template <typename ValueOut, typename WindowFunction>
 auto DIA<ValueType, Stack>::FlatWindow(
-<<<<<<< HEAD
     struct DisjointTag const &, size_t window_size,
     const WindowFunction &window_function) const {
-=======
-    struct DisjointTag, size_t window_size,
-    const WindowFunction& window_function) const {
->>>>>>> 83a21a69
     assert(IsValid());
 
     using WindowNode = api::DisjointWindowNode<
@@ -522,13 +517,8 @@
 template <typename ValueType, typename Stack>
 template <typename WindowFunction>
 auto DIA<ValueType, Stack>::Window(
-<<<<<<< HEAD
     struct DisjointTag const &, size_t window_size,
     const WindowFunction &window_function) const {
-=======
-    struct DisjointTag, size_t window_size,
-    const WindowFunction& window_function) const {
->>>>>>> 83a21a69
     assert(IsValid());
 
     using Result
